---
<<<<<<< HEAD
title: A No-Code Website Builder Deployed in Seven Days
=======
title: Tayfa built a no-code website builder, deployed in seven days
>>>>>>> 7084e08b
description: See how Tayfa went from idea to paying customer in less than 30 days.
author: Rory Wilding
author_title: Supabase
author_url: https://github.com/roryw10
author_image_url: https://github.com/roryw10.png
authorURL: https://github.com/roryw10
image: /img/supabase-tayfa.png
tags: 
    - case-study
    - no-code
---
[**TAYFA**](https://usetayfa.com) is the fastest no-code approach to create and iterate on bespoke frontends. Learn how its solo founder, Sarup Banskota, was able to launch quickly with [Supabase](https://supabase.io), Next.js, and Vercel.


<!--truncate-->
### Meet the founder

Sarup's background is in open-source, web frontends, and devtools. In the summer of 2020, he was rapidly building MVPs as he explored different problem spaces. Sarup found that reusing his frontend work across projects, wasn't as simple as he'd have liked. 


![This image shows a quote from Sarup - Frontends should be as simple as: Sign-up, drag & drop, publish.](/img/sarup-tayfa.png)

- Zero to MVP: **7 Days**
- Idea to 1st Payment: **30 Days**
- Creating Scalable Backend APIs: **30 mins**

### The Maker Journey


When Sarup found an interested customer, TAYFA was still a fuzzy idea in his head. As a workflow tool, the best way to demonstrate the concept was to build an MVP. His customer needed the product yesterday — there was no time to waste.

He started out with a first iteration using Next.js and Vercel for the frontend — technologies he loved, and Firebase because he was familiar with it. However, he soon realised that for his enterprise customers, self-hosting capabilities would be a deal-breaker. Moreover, he'd require sensible RESTful APIs for developing the subsequent iterations of TAYFA. 

One option was to do it the "old-school" way: Postgres on a custom server, or MongoDB. But that would mean losing momentum by getting bogged down setting up a backend. 

### Supabase helped shortcut development time

Luckily, Sarup discovered Supabase through the Vercel community. Open-source and built on top of Postgres, it was perfect for his future self-hosting needs and also offered him an API out of the box. The current version of TAYFA is the third iteration, and also takes advantage of  Supabase Auth, an out of the box auth layer.


![This image shows a quote from his customers - The speed at which TAYFA is evolving is crazy. I've seen ideas translate into live features 10 minutes after speaking on the phone.](/img/tanmai-tayfa.png)


> *"It's not just a priority for me to be really productive and fast, if I'm successful for my clients then I should enable them to be really productive and fast too. With this approach, I was able to deliver a superhuman feature for my customer, the command K key"* 
>
> Sarup Banskota, founder of TAYFA

### Prototype fast, and keep going

Thanks to Supabase, Sarup can focus on what he does best and get his final product in front of his customer. Thanks to Supabase there was no need to worry about choosing and setting up back-ends, Sarup could focus on launching fast.<|MERGE_RESOLUTION|>--- conflicted
+++ resolved
@@ -1,9 +1,5 @@
 ---
-<<<<<<< HEAD
-title: A No-Code Website Builder Deployed in Seven Days
-=======
-title: Tayfa built a no-code website builder, deployed in seven days
->>>>>>> 7084e08b
+title: Tayfa Built a No-Code Website Builder Deployed in Seven Days
 description: See how Tayfa went from idea to paying customer in less than 30 days.
 author: Rory Wilding
 author_title: Supabase
