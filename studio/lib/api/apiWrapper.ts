import { withSentry } from '@sentry/nextjs'
import { NextApiHandler, NextApiRequest, NextApiResponse } from 'next'
import { IS_PLATFORM } from '../constants'
import { apiAuthenticate } from './apiAuthenticate'

// Purpose of this apiWrapper is to function like a global catchall for ANY errors
// It's a safety net as the API service should never drop, nor fail

export default async function apiWrapper(
  req: NextApiRequest,
  res: NextApiResponse,
  handler: NextApiHandler,
  options?: { withAuth: boolean }
) {
  try {
    const { withAuth } = options || {}

    if (IS_PLATFORM && withAuth) {
      const response = await apiAuthenticate(req, res)
      if (response.error) {
        return res.status(401).json({
          error: {
            message: `Unauthorized: ${response.error.message}`,
          },
        })
      } else {
        // Attach user information to request parameters
        ;(req as any).user = response
      }
    }

    const func = withSentry(handler)
<<<<<<< HEAD

    // @ts-expect-error
=======
    // @ts-ignore
>>>>>>> 4afc7313
    return await func(req, res)
  } catch (error) {
    return res.status(500).json({ error })
  }
}<|MERGE_RESOLUTION|>--- conflicted
+++ resolved
@@ -30,12 +30,7 @@
     }
 
     const func = withSentry(handler)
-<<<<<<< HEAD
-
-    // @ts-expect-error
-=======
     // @ts-ignore
->>>>>>> 4afc7313
     return await func(req, res)
   } catch (error) {
     return res.status(500).json({ error })
