--- conflicted
+++ resolved
@@ -1,9 +1,5 @@
-<<<<<<< HEAD
 import { SupaResponseV2 } from 'types'
-=======
 import { Integration } from 'data/integrations/integrations.types'
-import { ResponseFailure } from 'types'
->>>>>>> 730b8fcf
 
 async function fetchGitHub<T = any>(url: string, responseJson = true): Promise<SupaResponseV2<T>> {
   const response = await fetch(url)
