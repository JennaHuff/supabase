--- conflicted
+++ resolved
@@ -100,21 +100,11 @@
   }
 
   return (
-<<<<<<< HEAD
     <PageContext.Provider value={PageState}>
       <div className="content h-full w-full overflow-y-auto">
         <ServiceList projectRef={ref} />
       </div>
     </PageContext.Provider>
-=======
-    <SettingsLayout title="API Settings">
-      <PageContext.Provider value={PageState}>
-        <div className="content h-full w-full overflow-y-auto">
-          <ServiceList projectRef={ref} />
-        </div>
-      </PageContext.Provider>
-    </SettingsLayout>
->>>>>>> a1356c54
   )
 }
 
@@ -235,13 +225,7 @@
 
   return (
     <>
-<<<<<<< HEAD
-      <article className="max-w-4xl p-4">
-        <DisplayApiSettings key="DisplayAPISettings" />
-=======
       <div className="max-w-4xl p-4">
-
->>>>>>> a1356c54
         <section>
           <Panel
             title={
@@ -262,8 +246,6 @@
                 layout="horizontal"
               />
             </Panel.Content>
-<<<<<<< HEAD
-=======
           </Panel>
         </section>
 
@@ -279,7 +261,6 @@
               </Typography.Title>
             }
           >
->>>>>>> a1356c54
             <Panel.Content className="border-panel-border-interior-light dark:border-panel-border-interior-dark space-y-6 border-t">
               <Input
                 label="JWT Secret"
@@ -380,7 +361,6 @@
         </section>
 
         <section>{config && <PostgrestConfig config={config} projectRef={projectRef} />}</section>
-
       </div>
 
       <ConfirmModal
