import Link from 'next/link'

import { Invoices } from 'components/interfaces/BillingV2'
import { SettingsLayout } from 'components/layouts'
import { useProjectContext } from 'components/layouts/ProjectLayout/ProjectContext'
import { useSelectedOrganization } from 'hooks'
import { NextPageWithLayout } from 'types'
import { useRouter } from 'next/router'
import { useEffect } from 'react'

const ProjectBilling: NextPageWithLayout = () => {
  const organization = useSelectedOrganization()
  const isOrgBilling = !!organization?.subscription_id
  const router = useRouter()

<<<<<<< HEAD
  if (isOrgBilling) {
    return (
      <div className="p-4">
        <Alert
          withIcon
          variant="info"
          title="This page is only available for projects which are on their own subscription"
        >
          You might be looking for the{' '}
          <Link href={`/org/${organization?.slug}/invoices`}>
            <a className="text-brand">organization's invoices</a>
          </Link>{' '}
          page instead.
        </Alert>
      </div>
    )
  }
=======
  useEffect(() => {
    if (isOrgBilling) {
      router.push(`/org/${organization.slug}/invoices`)
    }
  }, [router, organization?.slug, isOrgBilling])

  if (isOrgBilling) return null
>>>>>>> 4b0efd86

  return (
    <div className="w-full h-full overflow-y-auto content">
      <div className="w-full mx-auto">
        <Settings />
      </div>
    </div>
  )
}

ProjectBilling.getLayout = (page) => (
  <SettingsLayout title="Billing and Usage">{page}</SettingsLayout>
)

export default ProjectBilling

const Settings = () => {
  const selectedOrganization = useSelectedOrganization()
  const { project: selectedProject } = useProjectContext()
  const orgSlug = selectedOrganization?.slug ?? ''

  return (
    <div className="container max-w-4xl p-4 space-y-8">
      <div className="space-y-2">
        <h4 className="text-lg">Invoices</h4>

        <div className="text-sm text-scale-1000">
          To manage your billing address, emails or Tax ID, head to your{' '}
          <Link href={`/org/${orgSlug}/billing`}>
            <a>
              <span className="text-sm text-green-900 transition hover:text-green-1000">
                organization settings
              </span>
              .
            </a>
          </Link>
        </div>

        <Invoices projectRef={selectedProject?.ref ?? ''} />
      </div>
    </div>
  )
}<|MERGE_RESOLUTION|>--- conflicted
+++ resolved
@@ -13,25 +13,6 @@
   const isOrgBilling = !!organization?.subscription_id
   const router = useRouter()
 
-<<<<<<< HEAD
-  if (isOrgBilling) {
-    return (
-      <div className="p-4">
-        <Alert
-          withIcon
-          variant="info"
-          title="This page is only available for projects which are on their own subscription"
-        >
-          You might be looking for the{' '}
-          <Link href={`/org/${organization?.slug}/invoices`}>
-            <a className="text-brand">organization's invoices</a>
-          </Link>{' '}
-          page instead.
-        </Alert>
-      </div>
-    )
-  }
-=======
   useEffect(() => {
     if (isOrgBilling) {
       router.push(`/org/${organization.slug}/invoices`)
@@ -39,7 +20,6 @@
   }, [router, organization?.slug, isOrgBilling])
 
   if (isOrgBilling) return null
->>>>>>> 4b0efd86
 
   return (
     <div className="w-full h-full overflow-y-auto content">
