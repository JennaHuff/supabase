--- conflicted
+++ resolved
@@ -171,11 +171,7 @@
           <div className="flex h-full w-full items-center justify-center">
             <ProductEmptyState
               title="Database Webhooks"
-<<<<<<< HEAD
-              ctaButtonLabel="Create Database Webhook"
-=======
               ctaButtonLabel="Create Webhook"
->>>>>>> b46c878b
               onClickCta={() => createHook()}
             >
               <AlphaPreview />
