import { useQueryClient } from '@tanstack/react-query'
import { useEffect, useState } from 'react'
import Link from 'next/link'
import { useRouter } from 'next/router'
import { observer } from 'mobx-react-lite'
import { isUndefined, isNaN } from 'lodash'
import { Alert, Button, Checkbox, IconExternalLink, Modal } from 'ui'
import type { PostgresTable, PostgresColumn } from '@supabase/postgres-meta'

import { useStore, withAuth, useUrlState } from 'hooks'
import { useParams } from 'common/hooks'
import { entityTypeKeys } from 'data/entity-types/keys'
import { Entity } from 'data/entity-types/entity-type-query'
import { sqlKeys } from 'data/sql/keys'
import { Dictionary } from 'components/grid'
import { TableEditorLayout } from 'components/layouts'
import { TableGridEditor } from 'components/interfaces'
import ConfirmationModal from 'components/ui/ConfirmationModal'
import { NextPageWithLayout, SchemaView } from 'types'
import { JsonEditValue } from 'components/interfaces/TableGridEditor/SidePanelEditor/RowEditor/RowEditor.types'
import {
  ProjectContextFromParamsProvider,
  useProjectContext,
} from 'components/layouts/ProjectLayout/ProjectContext'
import { ForeignRowSelectorProps } from 'components/interfaces/TableGridEditor/SidePanelEditor/RowEditor/ForeignRowSelector/ForeignRowSelector'
import { useTheme } from 'common'

const TableEditorPage: NextPageWithLayout = () => {
  const router = useRouter()
  const { isDarkMode } = useTheme()
  const { id, ref: projectRef } = useParams()
  const [_, setParams] = useUrlState({ arrayKeys: ['filter', 'sort'] })

  const { project } = useProjectContext()

  const queryClient = useQueryClient()

  const { meta, ui } = useStore()
  const [selectedSchema, setSelectedSchema] = useState<string>()

  const [isDeleting, setIsDeleting] = useState<boolean>(false)
  const [isDuplicating, setIsDuplicating] = useState<boolean>(false)
  const [isDeleteWithCascade, setIsDeleteWithCascade] = useState(false)

  const [selectedColumnToDelete, setSelectedColumnToDelete] = useState<PostgresColumn>()
  const [selectedTableToDelete, setSelectedTableToDelete] = useState<PostgresTable>()

  const [sidePanelKey, setSidePanelKey] = useState<
    'row' | 'column' | 'table' | 'json' | 'foreign-row-selector' | 'csv-import'
  >()
  const [selectedRowToEdit, setSelectedRowToEdit] = useState<Dictionary<any>>()
  const [selectedColumnToEdit, setSelectedColumnToEdit] = useState<PostgresColumn>()
  const [selectedTableToEdit, setSelectedTableToEdit] = useState<PostgresTable>()
  const [selectedValueForJsonEdit, setSelectedValueForJsonEdit] = useState<JsonEditValue>()
  const [selectedForeignKeyToEdit, setSelectedForeignKeyToEdit] = useState<{
    foreignKey: NonNullable<ForeignRowSelectorProps['foreignKey']>
    row: any
    column: any
  }>()

  const tables: PostgresTable[] = meta.tables.list()
  const views: SchemaView[] = meta.views.list()
  const materializedViews = meta.materializedViews.list()
  const foreignTables: Partial<PostgresTable>[] = meta.foreignTables.list()

  const selectedTable = !isNaN(Number(id))
    ? // @ts-ignore
      tables
        // @ts-ignore
        .concat(views)
        // @ts-ignore
        .concat(materializedViews)
        // @ts-ignore
        .concat(foreignTables)
        .find((table) => table.id === Number(id))
    : undefined

  useEffect(() => {
    if (selectedTable && 'schema' in selectedTable) {
      setSelectedSchema(selectedTable.schema)
    }
  }, [selectedTable?.name])

  const onAddRow = () => {
    setSidePanelKey('row')
    setSelectedRowToEdit(undefined)
  }

  const onEditRow = (row: Dictionary<any>) => {
    setSidePanelKey('row')
    setSelectedRowToEdit(row)
  }

  const onAddColumn = () => {
    setSidePanelKey('column')
    setSelectedColumnToEdit(undefined)
  }

  const onEditColumn = (column: PostgresColumn) => {
    setSidePanelKey('column')
    setSelectedColumnToEdit(column)
  }

  const onDeleteColumn = (column: PostgresColumn) => {
    setIsDeleting(true)
    setSelectedColumnToDelete(column)
    setIsDeleteWithCascade(false)
  }

  const onAddTable = () => {
    setSidePanelKey('table')
    setIsDuplicating(false)
    setSelectedTableToEdit(undefined)
  }

  const onEditTable = (entity: Entity) => {
    setSidePanelKey('table')
    setIsDuplicating(false)

    const table = meta.tables.byId(entity.id)
    setSelectedTableToEdit(table)
  }

  const onDeleteTable = (entity: Entity) => {
    setIsDeleting(true)

    const table = meta.tables.byId(entity.id)
    setSelectedTableToDelete(table)
    setIsDeleteWithCascade(false)
  }

  const onDuplicateTable = (entity: Entity) => {
    setSidePanelKey('table')
    setIsDuplicating(true)

    const table = meta.tables.byId(entity.id)
    setSelectedTableToEdit(table)
  }

  const onExpandJSONEditor = (column: string, row: any) => {
    setSidePanelKey('json')
    setSelectedValueForJsonEdit({ column, row, jsonString: JSON.stringify(row[column]) || '' })
  }

  const onImportData = () => {
    if (id) {
      setSidePanelKey('csv-import')
      const table = meta.tables.byId(id)
      setSelectedTableToEdit(table)
    } else {
      console.error('Table ID not found')
    }
  }

  const onEditForeignKeyColumnValue = ({
    foreignKey,
    row,
    column,
  }: {
    foreignKey: NonNullable<ForeignRowSelectorProps['foreignKey']>
    row: any
    column: any
  }) => {
    setSidePanelKey('foreign-row-selector')
    setSelectedForeignKeyToEdit({
      foreignKey,
      row,
      column,
    })
  }

  const onClosePanel = () => {
    setSidePanelKey(undefined)
  }

  const removeDeletedColumnFromFiltersAndSorts = (columnName: string) => {
    setParams((prevParams) => {
      const existingFilters = (prevParams?.filter ?? []) as string[]
      const existingSorts = (prevParams?.sort ?? []) as string[]

      return {
        ...prevParams,
        filter: existingFilters.filter((filter: string) => {
          const [column] = filter.split(':')
          if (column !== columnName) return filter
        }),
        sort: existingSorts.filter((sort: string) => {
          const [column] = sort.split(':')
          if (column !== columnName) return sort
        }),
      }
    })
  }

  const onConfirmDeleteColumn = async () => {
    try {
      if (selectedColumnToDelete === undefined) return

      const response: any = await meta.columns.del(selectedColumnToDelete.id, isDeleteWithCascade)
      if (response.error) throw response.error

      removeDeletedColumnFromFiltersAndSorts(selectedColumnToDelete.name)

      ui.setNotification({
        category: 'success',
        message: `Successfully deleted column "${selectedColumnToDelete.name}"`,
      })

      queryClient.invalidateQueries(sqlKeys.query(project?.ref, ['foreign-key-constraints']))
      await Promise.all([
        meta.tables.loadById(selectedColumnToDelete!.table_id),
        queryClient.invalidateQueries(
          sqlKeys.query(project?.ref, [selectedTable!.schema, selectedTable!.name])
        ),
        queryClient.invalidateQueries(
          sqlKeys.query(project?.ref, [
            'table-definition',
            selectedTable!.schema,
            selectedTable!.name,
          ])
        ),
      ])

      if (selectedSchema) await meta.views.loadBySchema(selectedSchema)
    } catch (error: any) {
      ui.setNotification({
        category: 'error',
        message: `Failed to delete ${selectedColumnToDelete!.name}: ${error.message}`,
      })
    } finally {
      setIsDeleting(false)
      setSelectedColumnToDelete(undefined)
    }
  }

  const onConfirmDeleteTable = async () => {
    try {
      if (selectedTableToDelete === undefined) return

      const response: any = await meta.tables.del(selectedTableToDelete.id, isDeleteWithCascade)
      if (response.error) throw response.error

      const tables = meta.tables.list((table: PostgresTable) => table.schema === selectedSchema)

      await queryClient.invalidateQueries(entityTypeKeys.list(projectRef))

      // For simplicity for now, we just open the first table within the same schema
      if (tables.length > 0) {
        router.push(`/project/${projectRef}/editor/${tables[0].id}`)
      } else {
        router.push(`/project/${projectRef}/editor/`)
      }
      ui.setNotification({
        category: 'success',
        message: `Successfully deleted table "${selectedTableToDelete.name}"`,
      })
      if (selectedSchema) await meta.views.loadBySchema(selectedSchema)
    } catch (error: any) {
      ui.setNotification({
        error,
        category: 'error',
        message: `Failed to delete ${selectedTableToDelete?.name}: ${error.message}`,
      })
    } finally {
      setIsDeleting(false)
      setSelectedTableToDelete(undefined)
    }
  }

  return (
    <TableEditorLayout
      selectedSchema={selectedSchema}
      onSelectSchema={setSelectedSchema}
      onAddTable={onAddTable}
      onEditTable={onEditTable}
      onDeleteTable={onDeleteTable}
      onDuplicateTable={onDuplicateTable}
    >
      <TableGridEditor
        selectedSchema={selectedSchema}
        selectedTable={selectedTable}
        sidePanelKey={sidePanelKey}
        isDuplicating={isDuplicating}
        selectedRowToEdit={selectedRowToEdit}
        selectedColumnToEdit={selectedColumnToEdit}
        selectedTableToEdit={selectedTableToEdit}
        selectedValueForJsonEdit={selectedValueForJsonEdit}
        selectedForeignKeyToEdit={selectedForeignKeyToEdit}
        onAddRow={onAddRow}
        onEditRow={onEditRow}
        onAddColumn={onAddColumn}
        onEditColumn={onEditColumn}
        onDeleteColumn={onDeleteColumn}
        onExpandJSONEditor={onExpandJSONEditor}
        onEditForeignKeyColumnValue={onEditForeignKeyColumnValue}
        onClosePanel={onClosePanel}
<<<<<<< HEAD
        theme={isDarkMode ? 'dark' : 'light'}
=======
        theme={ui.themeOption == 'dark' ? 'dark' : 'light'}
        onImportData={onImportData}
>>>>>>> 059fac97
      />
      <ConfirmationModal
        danger
        size="small"
        visible={isDeleting && !isUndefined(selectedColumnToDelete)}
        header={`Confirm deletion of column "${selectedColumnToDelete?.name}"`}
        children={
          <Modal.Content>
            <div className="py-4 space-y-4">
              <p className="text-sm text-scale-1100">
                Are you sure you want to delete the selected column? This action cannot be undone.
              </p>
              <Checkbox
                label="Drop column with cascade?"
                description="Deletes the column and its dependent objects"
                checked={isDeleteWithCascade}
                onChange={() => setIsDeleteWithCascade(!isDeleteWithCascade)}
              />
              {isDeleteWithCascade && (
                <Alert
                  withIcon
                  variant="warning"
                  title="Warning: Dropping with cascade may result in unintended consequences"
                >
                  <p className="mb-4">
                    All dependent objects will be removed, as will any objects that depend on them,
                    recursively.
                  </p>
                  <Link href="https://www.postgresql.org/docs/current/ddl-depend.html">
                    <a target="_blank">
                      <Button size="tiny" type="default" icon={<IconExternalLink />}>
                        About dependency tracking
                      </Button>
                    </a>
                  </Link>
                </Alert>
              )}
            </div>
          </Modal.Content>
        }
        buttonLabel="Delete"
        buttonLoadingLabel="Deleting"
        onSelectCancel={() => {
          setIsDeleting(false)
          setSelectedColumnToDelete(undefined)
        }}
        onSelectConfirm={onConfirmDeleteColumn}
      />
      <ConfirmationModal
        danger
        size="small"
        visible={isDeleting && !isUndefined(selectedTableToDelete)}
        header={
          <span className="break-words">{`Confirm deletion of table "${selectedTableToDelete?.name}"`}</span>
        }
        children={
          <Modal.Content>
            <div className="py-4 space-y-4">
              <p className="text-sm text-scale-1100">
                Are you sure you want to delete the selected table? This action cannot be undone.
              </p>
              <Checkbox
                label="Drop table with cascade?"
                description="Deletes the table and its dependent objects"
                checked={isDeleteWithCascade}
                onChange={() => setIsDeleteWithCascade(!isDeleteWithCascade)}
              />
              {isDeleteWithCascade && (
                <Alert
                  withIcon
                  variant="warning"
                  title="Warning: Dropping with cascade may result in unintended consequences"
                >
                  <p className="mb-4">
                    All dependent objects will be removed, as will any objects that depend on them,
                    recursively.
                  </p>
                  <Link href="https://www.postgresql.org/docs/current/ddl-depend.html">
                    <a target="_blank">
                      <Button size="tiny" type="default" icon={<IconExternalLink />}>
                        About dependency tracking
                      </Button>
                    </a>
                  </Link>
                </Alert>
              )}
            </div>
          </Modal.Content>
        }
        buttonLabel="Delete"
        buttonLoadingLabel="Deleting"
        onSelectCancel={() => {
          setIsDeleting(false)
          setSelectedTableToDelete(undefined)
        }}
        onSelectConfirm={onConfirmDeleteTable}
      />
    </TableEditorLayout>
  )
}

TableEditorPage.getLayout = (page) => (
  <ProjectContextFromParamsProvider>{page}</ProjectContextFromParamsProvider>
)

export default withAuth(observer(TableEditorPage))<|MERGE_RESOLUTION|>--- conflicted
+++ resolved
@@ -294,12 +294,8 @@
         onExpandJSONEditor={onExpandJSONEditor}
         onEditForeignKeyColumnValue={onEditForeignKeyColumnValue}
         onClosePanel={onClosePanel}
-<<<<<<< HEAD
         theme={isDarkMode ? 'dark' : 'light'}
-=======
-        theme={ui.themeOption == 'dark' ? 'dark' : 'light'}
         onImportData={onImportData}
->>>>>>> 059fac97
       />
       <ConfirmationModal
         danger
