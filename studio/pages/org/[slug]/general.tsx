import { GeneralSettings } from 'components/interfaces/Organization'
import { OrganizationLayout } from 'components/layouts'
import Loading from 'components/ui/Loading'
import { usePermissionsQuery } from 'data/permissions/permissions-query'
import { useSelectedOrganization } from 'hooks'
import { NextPageWithLayout } from 'types'

const OrgGeneralSettings: NextPageWithLayout = () => {
<<<<<<< HEAD
  const { slug } = useParams()
  const router = useRouter()

  const { isLoading: isLoadingPermissions } = usePermissionsQuery()
  const selectedOrganization = useSelectedOrganization()

  const showOAuthApps = useFlag('oauthApps')
  const showAuditLogs = useFlag('auditLogs')
=======
  const { data: permissions } = usePermissionsQuery()
  const selectedOrganization = useSelectedOrganization()
>>>>>>> 305b673f

  return (
    <>
      {selectedOrganization === undefined && isLoadingPermissions ? (
        <Loading />
      ) : (
<<<<<<< HEAD
        <div className="p-4 pt-0">
          <div className="space-y-3">
            <section className="mt-4">
              <h1 className="text-3xl">{selectedOrganization?.name ?? 'Organization'} settings</h1>
            </section>
            <nav>
              <Tabs
                size="small"
                type="underlined"
                activeId="general"
                onChange={(id: any) => {
                  if (id !== 'general') router.push(`/org/${slug}/${id}`)
                }}
              >
                <Tabs.Panel id="general" label="General" />
                <Tabs.Panel id="team" label="Team" />
                <Tabs.Panel id="billing" label="Billing" />
                <Tabs.Panel id="invoices" label="Invoices" />
                {showOAuthApps && <Tabs.Panel id="apps" label="OAuth Apps" />}
                {showAuditLogs && <Tabs.Panel id="audit" label="Audit Logs" />}
              </Tabs>
            </nav>
          </div>

          <div className="mb-8">
            <GeneralSettings />
          </div>
        </div>
=======
        <GeneralSettings />
>>>>>>> 305b673f
      )}
    </>
  )
}

OrgGeneralSettings.getLayout = (page) => <OrganizationLayout>{page}</OrganizationLayout>

export default OrgGeneralSettings<|MERGE_RESOLUTION|>--- conflicted
+++ resolved
@@ -6,62 +6,19 @@
 import { NextPageWithLayout } from 'types'
 
 const OrgGeneralSettings: NextPageWithLayout = () => {
-<<<<<<< HEAD
-  const { slug } = useParams()
-  const router = useRouter()
-
   const { isLoading: isLoadingPermissions } = usePermissionsQuery()
   const selectedOrganization = useSelectedOrganization()
-
-  const showOAuthApps = useFlag('oauthApps')
-  const showAuditLogs = useFlag('auditLogs')
-=======
-  const { data: permissions } = usePermissionsQuery()
-  const selectedOrganization = useSelectedOrganization()
->>>>>>> 305b673f
 
   return (
     <>
       {selectedOrganization === undefined && isLoadingPermissions ? (
         <Loading />
       ) : (
-<<<<<<< HEAD
-        <div className="p-4 pt-0">
-          <div className="space-y-3">
-            <section className="mt-4">
-              <h1 className="text-3xl">{selectedOrganization?.name ?? 'Organization'} settings</h1>
-            </section>
-            <nav>
-              <Tabs
-                size="small"
-                type="underlined"
-                activeId="general"
-                onChange={(id: any) => {
-                  if (id !== 'general') router.push(`/org/${slug}/${id}`)
-                }}
-              >
-                <Tabs.Panel id="general" label="General" />
-                <Tabs.Panel id="team" label="Team" />
-                <Tabs.Panel id="billing" label="Billing" />
-                <Tabs.Panel id="invoices" label="Invoices" />
-                {showOAuthApps && <Tabs.Panel id="apps" label="OAuth Apps" />}
-                {showAuditLogs && <Tabs.Panel id="audit" label="Audit Logs" />}
-              </Tabs>
-            </nav>
-          </div>
-
-          <div className="mb-8">
-            <GeneralSettings />
-          </div>
-        </div>
-=======
         <GeneralSettings />
->>>>>>> 305b673f
       )}
     </>
   )
 }
 
 OrgGeneralSettings.getLayout = (page) => <OrganizationLayout>{page}</OrganizationLayout>
-
 export default OrgGeneralSettings