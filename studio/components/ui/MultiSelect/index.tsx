--- conflicted
+++ resolved
@@ -1,10 +1,6 @@
 import { useRef, useEffect, useState, FormEvent, KeyboardEvent, ReactNode } from 'react'
 import { orderBy, filter, without } from 'lodash'
-<<<<<<< HEAD
-import { Popover, IconCheck, IconAlertCircle, IconSearch, IconPlus } from '@supabase/ui'
-=======
-import { Popover, IconCheck, IconAlertCircle, IconSearch } from 'ui'
->>>>>>> f0161605
+import { Popover, IconCheck, IconAlertCircle, IconSearch, IconPlus } from 'ui'
 
 import { BadgeDisabled, BadgeSelected } from './Badges'
 
