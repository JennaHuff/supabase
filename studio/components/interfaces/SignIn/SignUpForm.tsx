--- conflicted
+++ resolved
@@ -36,11 +36,7 @@
 
     resetSignInClicks()
 
-<<<<<<< HEAD
     const response = await post<void>(`${API_URL}/signup`, {
-=======
-    const { error } = await post(`${API_URL}/signup`, {
->>>>>>> 1088733c
       email,
       password,
       hcaptchaToken: token ?? null,
@@ -66,11 +62,7 @@
       ui.setNotification({
         id: toastId,
         category: 'error',
-<<<<<<< HEAD
-        message: response.error.message,
-=======
-        message: `Failed to sign up: ${error.message}`,
->>>>>>> 1088733c
+        message: `Failed to sign up: ${response.error.message}`,
       })
     }
   }
