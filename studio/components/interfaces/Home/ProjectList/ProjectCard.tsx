--- conflicted
+++ resolved
@@ -5,7 +5,6 @@
 import { Project } from 'types'
 import { IntegrationProjectConnection } from 'data/integrations/integrations.types'
 import { ResourceWarning } from 'data/usage/resource-warnings-query'
-import { useFlag } from 'hooks'
 import { ProjectCardStatus } from './ProjectCardStatus'
 
 export interface ProjectCardProps {
@@ -52,12 +51,7 @@
   const { name, ref: projectRef } = project
   const desc = `${project.cloud_provider} | ${project.region}`
 
-<<<<<<< HEAD
   const isBranchingEnabled = project.preview_branch_refs.length > 0
-=======
-  const isReadonly = useProjectReadOnlyStatus(projectRef)
-  const isBranchingEnabled = project.preview_branch_refs?.length > 0
->>>>>>> 6009711d
   const isGithubIntegrated = githubIntegration !== undefined
   const isVercelIntegrated = vercelIntegration !== undefined
   const githubRepository = githubIntegration?.metadata.name ?? undefined
