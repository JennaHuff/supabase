import { FC, useEffect } from 'react'
<<<<<<< HEAD
import { useRouter } from 'next/router'
import { Badge, Button, IconAlertCircle, IconInfo, Loading } from 'ui'
import * as Tooltip from '@radix-ui/react-tooltip'
import { PermissionAction } from '@supabase/shared-types/out/constants'
=======
import { Badge, Button, IconAlertCircle, IconInfo, Loading, IconExternalLink } from 'ui'
>>>>>>> bb5d57da

import { checkPermissions, useStore } from 'hooks'
import { formatBytes } from 'lib/helpers'
import { PRICING_TIER_PRODUCT_IDS, USAGE_APPROACHING_THRESHOLD } from 'lib/constants'
import SparkBar from 'components/ui/SparkBar'
import ShimmeringLoader from 'components/ui/ShimmeringLoader'
import InformationBox from 'components/ui/InformationBox'
import { USAGE_BASED_PRODUCTS } from 'components/interfaces/Billing/Billing.constants'
<<<<<<< HEAD
import { ProjectUsageResponse, useProjectUsageQuery } from 'data/usage/project-usage-query'
=======
import { ProjectUsageResponseUsageKeys, useProjectUsageQuery } from 'data/usage/project-usage-query'
import { useRouter } from 'next/router'
import * as Tooltip from '@radix-ui/react-tooltip'
>>>>>>> bb5d57da

interface Props {
  projectRef?: string
}

const ProjectUsage: FC<Props> = ({ projectRef }) => {
  const { ui } = useStore()
  const { data: usage, error, isLoading } = useProjectUsageQuery({ projectRef })
  const router = useRouter()

  const canUpdateSubscription = checkPermissions(
    PermissionAction.BILLING_WRITE,
    'stripe.subscriptions'
  )

  const subscriptionTier = ui.selectedProject?.subscription_tier

  const projectHasNoLimits =
    subscriptionTier === PRICING_TIER_PRODUCT_IDS.PAYG ||
    subscriptionTier === PRICING_TIER_PRODUCT_IDS.TEAM ||
    subscriptionTier === PRICING_TIER_PRODUCT_IDS.ENTERPRISE

  const showUsageExceedMessage = subscriptionTier !== undefined && !projectHasNoLimits

  const planNames = {
    [PRICING_TIER_PRODUCT_IDS.FREE]: 'Free',
    [PRICING_TIER_PRODUCT_IDS.PRO]: 'Pro',
    [PRICING_TIER_PRODUCT_IDS.PAYG]: 'Pro',
    [PRICING_TIER_PRODUCT_IDS.TEAM]: 'Team',
    [PRICING_TIER_PRODUCT_IDS.ENTERPRISE]: 'Enterprise',
  }

  const planName = subscriptionTier ? planNames[subscriptionTier] || 'current' : 'current'

  useEffect(() => {
    if (error) {
      ui.setNotification({
        category: 'error',
        message: `Failed to get project's usage data: ${(error as any)?.message ?? 'unknown'}`,
      })
    }
  }, [error])

  if (!isLoading && error) {
    return (
      <InformationBox
        hideCollapse
        defaultVisibility
        icon={<IconAlertCircle strokeWidth={2} />}
        title="There was an issue loading the usage details of your project"
      />
    )
  }

  const isPaidTier = subscriptionTier !== PRICING_TIER_PRODUCT_IDS.FREE

  const featureFootnotes: Record<string, JSX.Element> = {
    db_size: (
      <div className="flex justify-between items-center">
        <div className="flex flex-row space-x-4 text-scale-1000">
          {usage?.disk_volume_size_gb && <span>Disk Size: {usage.disk_volume_size_gb} GB</span>}

          {isPaidTier && <Badge>Auto-Scaling</Badge>}
        </div>

        <Button type="default" icon={<IconExternalLink size={14} strokeWidth={1.5} />}>
          <a target="_blank" href="https://supabase.com/docs/guides/platform/database-usage">
            What is disk size?
          </a>
        </Button>
      </div>
    ),
  }

  return (
    <Loading active={isLoading}>
      {usage && (
        <div>
          {USAGE_BASED_PRODUCTS.map((product) => {
            const isExceededUsage =
              showUsageExceedMessage &&
              product.features
                .map((feature) => {
                  const featureUsage = usage[feature.key as ProjectUsageResponseUsageKeys]
                  return (featureUsage.usage ?? 0) / featureUsage.limit > 1
                })
                .some((x) => x === true)

            return (
              <div
                key={product.title}
                className={[
                  'mb-8 overflow-hidden rounded border',
                  'border-panel-border-light dark:border-panel-border-dark',
                ].join(' ')}
              >
                <table className="w-full bg-panel-body-light dark:bg-panel-body-dark">
                  {/* Header */}
                  <thead className="bg-panel-header-light dark:bg-panel-header-dark">
                    <tr className="overflow-hidden rounded">
                      <th className="w-1/4 px-6 py-3 text-left">
                        <div className="flex items-center space-x-4">
                          <div
                            className={[
                              'flex h-8 w-8 items-center justify-center',
                              'rounded bg-scale-500 dark:bg-white',
                            ].join(' ')}
                          >
                            {product.icon}
                          </div>
                          <h5 className="mb-0">{product.title}</h5>
                        </div>
                      </th>
                      {/* Plan Limits */}
                      <th className="hidden p-3 text-xs font-medium leading-4 text-left text-gray-400 lg:table-cell">
                        {isExceededUsage && <Badge color="red">Exceeded usage</Badge>}
                      </th>
                      {/* Usage */}
                      <th className="p-3 text-xs font-medium leading-4 text-left text-gray-400" />
                    </tr>
                  </thead>

                  {/* Line items */}
                  {usage === undefined ? (
                    <div className="px-4 pt-1 pb-4 w-96">
                      <ShimmeringLoader />
                    </div>
                  ) : (
                    <tbody>
                      {product.features.map((feature) => {
                        const featureUsage = usage[feature.key as ProjectUsageResponseUsageKeys]
                        const usageValue = featureUsage.usage || 0
                        const usageRatio = usageValue / featureUsage.limit
                        const isApproaching = usageRatio >= USAGE_APPROACHING_THRESHOLD
                        const isExceeded = showUsageExceedMessage && usageRatio >= 1
                        const isAvailableInPlan = featureUsage.available_in_plan

                        let usageElement
                        if (!isAvailableInPlan) {
                          usageElement = (
                            <div className="flex items-center justify-between">
                              <span>Not included in {planName} tier</span>
                              {canUpdateSubscription && (
                                <Button
                                  size="tiny"
                                  onClick={() =>
                                    router.push(`/project/${projectRef}/settings/billing/update`)
                                  }
                                >
                                  Upgrade to Pro
                                </Button>
                              )}
                            </div>
                          )
                        } else if (showUsageExceedMessage) {
                          usageElement = (
                            <SparkBar
                              type="horizontal"
                              barClass={`${
                                isExceeded
                                  ? 'bg-red-900'
                                  : isApproaching
                                  ? 'bg-yellow-900'
                                  : 'bg-brand-900'
                              }`}
                              value={usageValue}
                              max={featureUsage.limit}
                              labelBottom={
                                feature.units === 'bytes'
                                  ? formatBytes(usageValue)
                                  : usageValue.toLocaleString()
                              }
                              labelTop={
                                feature.units === 'bytes'
                                  ? formatBytes(featureUsage.limit)
                                  : featureUsage.limit.toLocaleString()
                              }
                            />
                          )
                        } else {
                          usageElement = (
                            <span>
                              {feature.units === 'bytes' ? formatBytes(usageValue) : usageValue}
                            </span>
                          )
                        }

                        return [
                          <tr
                            key={feature.title}
                            className="border-t border-panel-border-light dark:border-panel-border-dark"
                          >
                            <td className="px-6 py-3 text-sm whitespace-nowrap text-scale-1200">
                              {feature.title}
                              {feature.tooltip && (
                                <Tooltip.Root delayDuration={0}>
                                  <Tooltip.Trigger>
                                    <IconInfo className="ml-2" size={14} strokeWidth={2} />
                                  </Tooltip.Trigger>
                                  <Tooltip.Content side="bottom">
                                    <Tooltip.Arrow className="radix-tooltip-arrow" />
                                    <div
                                      className={[
                                        'max-w-md', // size
                                        'flex items-center justify-center',
                                        'rounded bg-scale-100 py-1 px-2 leading-none shadow', // background
                                        'border border-scale-200', //border
                                      ].join(' ')}
                                    >
                                      <span className="text-xs text-center text-scale-1200">
                                        {feature.tooltip}
                                      </span>
                                    </div>
                                  </Tooltip.Content>
                                </Tooltip.Root>
                              )}
                            </td>
                            {ui.selectedProject?.subscription_tier !== undefined && (
                              <>
                                {showUsageExceedMessage && (
                                  <td className="hidden w-1/5 p-3 text-sm whitespace-nowrap text-scale-1200 lg:table-cell">
                                    {isAvailableInPlan ? (
                                      <>{(usageRatio * 100).toFixed(2)} %</>
                                    ) : (
                                      <>-</>
                                    )}
                                  </td>
                                )}
                                <td className="px-6 py-3 text-sm text-scale-1200">
                                  {usageElement}
                                </td>
                              </>
                            )}
                          </tr>,
                          featureFootnotes[feature.key] && (
                            <tr key={`${feature.title}-footnote`}>
                              <td
                                className="whitespace-nowrap px-6 py-3 text-sm text-scale-1200"
                                colSpan={3}
                              >
                                {featureFootnotes[feature.key]}
                              </td>
                            </tr>
                          ),
                        ]
                      })}
                    </tbody>
                  )}
                </table>
              </div>
            )
          })}
        </div>
      )}
    </Loading>
  )
}

export default ProjectUsage<|MERGE_RESOLUTION|>--- conflicted
+++ resolved
@@ -1,12 +1,8 @@
 import { FC, useEffect } from 'react'
-<<<<<<< HEAD
 import { useRouter } from 'next/router'
-import { Badge, Button, IconAlertCircle, IconInfo, Loading } from 'ui'
 import * as Tooltip from '@radix-ui/react-tooltip'
 import { PermissionAction } from '@supabase/shared-types/out/constants'
-=======
 import { Badge, Button, IconAlertCircle, IconInfo, Loading, IconExternalLink } from 'ui'
->>>>>>> bb5d57da
 
 import { checkPermissions, useStore } from 'hooks'
 import { formatBytes } from 'lib/helpers'
@@ -15,13 +11,7 @@
 import ShimmeringLoader from 'components/ui/ShimmeringLoader'
 import InformationBox from 'components/ui/InformationBox'
 import { USAGE_BASED_PRODUCTS } from 'components/interfaces/Billing/Billing.constants'
-<<<<<<< HEAD
-import { ProjectUsageResponse, useProjectUsageQuery } from 'data/usage/project-usage-query'
-=======
 import { ProjectUsageResponseUsageKeys, useProjectUsageQuery } from 'data/usage/project-usage-query'
-import { useRouter } from 'next/router'
-import * as Tooltip from '@radix-ui/react-tooltip'
->>>>>>> bb5d57da
 
 interface Props {
   projectRef?: string
