import * as Tooltip from '@radix-ui/react-tooltip'
import { Address4 } from 'ip-address'
import { useState } from 'react'
import { Button, Form, IconHelpCircle, Input, Modal } from 'ui'

import { useParams } from 'common/hooks'
import InformationBox from 'components/ui/InformationBox'
import { useNetworkRestrictionsApplyMutation } from 'data/network-restrictions/network-retrictions-apply-mutation'
import { useStore } from 'hooks'
import { checkIfPrivate, getAddressEndRange } from './NetworkRestrictions.utils'

interface AddRestrictionModalProps {
  restrictedIps: string[]
  visible: boolean
  hasOverachingRestriction: boolean
  onClose: () => void
}

const AddRestrictionModal = ({
  restrictedIps,
  visible,
  hasOverachingRestriction,
  onClose,
}: AddRestrictionModalProps) => {
  const formId = 'add-restriction-form'
  const { ui } = useStore()
  const { ref } = useParams()
<<<<<<< HEAD
  const { mutateAsync: applyNetworkRestrictions, isLoading: isApplying } =
    useNetworkRestrictionsApplyMutation()
=======
  const { mutate: applyNetworkRestrictions, isLoading: isApplying } =
    useNetworkRestrictionsApplyMutation({ onSuccess: () => onClose() })
>>>>>>> 41bd4ca2

  const validate = (values: any) => {
    const errors: any = {}
    const { ipAddress, cidrBlockSize } = values

    // Validate CIDR block size
    const isOutOfCidrSizeRange = cidrBlockSize < 0 || cidrBlockSize > 32
    if (isOutOfCidrSizeRange) errors.cidrBlockSize = 'Size has to be between 0 to 32'

    // Validate IP address
    const isValid = Address4.isValid(ipAddress)
    if (!isValid) {
      errors.ipAddress = 'Please enter a valid IP address'
      return errors
    }

    const isPrivate = checkIfPrivate(ipAddress)
    if (isPrivate) errors.ipAddress = 'Private IP addresses are not supported'

    return errors
  }

  const onSubmit = async (values: any) => {
    if (!ref) return console.error('Project ref is required')

    const cidr = `${values.ipAddress}/${values.cidrBlockSize}`
    const alreadyExists = restrictedIps.includes(cidr)
    if (alreadyExists) {
      return ui.setNotification({
        category: 'info',
        message: `The address ${cidr} is already restricted`,
      })
    }

    const dbAllowedCidrs = hasOverachingRestriction ? [cidr] : [...restrictedIps, cidr]
<<<<<<< HEAD

    await applyNetworkRestrictions({ projectRef: ref, dbAllowedCidrs })
    onClose()
=======
    applyNetworkRestrictions({ projectRef: ref, dbAllowedCidrs })
>>>>>>> 41bd4ca2
  }

  return (
    <Modal
      closable
      hideFooter
      size="medium"
      visible={visible}
      onCancel={onClose}
      header="Add a new restriction"
    >
      <Form
        validateOnBlur
        id={formId}
        className="!border-t-0"
        initialValues={{ ipAddress: '', cidrBlockSize: undefined }}
        validate={validate}
        onSubmit={onSubmit}
      >
        {({ values, resetForm }: any) => {
          const isPrivate = Address4.isValid(values.ipAddress)
            ? checkIfPrivate(values.ipAddress)
            : false
          const isValidBlockSize =
            values.cidrBlockSize !== '' && values.cidrBlockSize >= 0 && values.cidrBlockSize <= 32
          const availableAddresses = Math.pow(2, 32 - (values?.cidrBlockSize ?? 0))
          const addressRange = getAddressEndRange(`${values.ipAddress}/${values.cidrBlockSize}`)

          const isValidCIDR = isValidBlockSize && !isPrivate && addressRange !== undefined

          // [Alaister] although this "technically" is breaking the rules of React hooks
          // it won't error because the hooks are always rendered in the same order
          // eslint-disable-next-line react-hooks/rules-of-hooks
          const [isFetchingAddress, setIsFetchingAddress] = useState(false)

          const getClientIpAddress = async () => {
            setIsFetchingAddress(true)
            const res = await fetch('http://www.geoplugin.net/json.gp', { method: 'GET' })
            const { geoplugin_request } = await res.json()

            if (geoplugin_request) {
              const updatedValues = { ...values, ipAddress: geoplugin_request, cidrBlockSize: 32 }
              resetForm({ initialValues: updatedValues, values: updatedValues })
            } else {
              ui.setNotification({
                category: 'error',
                duration: 4000,
                message: 'Failed to retrieve client IP address, please enter address manually',
              })
            }
            setIsFetchingAddress(false)
          }

          return (
            <>
              <Modal.Content>
                <div className="py-6 space-y-4">
                  <p className="text-sm text-scale-1100">
                    This will add an IP address range to a list of allowed ranges that can access
                    your database. Only IPv4 addresses are supported at the moment.
                  </p>
                  <InformationBox
                    title="Note: Restrictions only apply to your database and PgBouncer"
                    description="They do not currently apply to Supabase services such as PostgREST, Storage, or Authentication"
                  />
                  <div className="flex space-x-4">
                    <div className="w-[55%]">
                      <Input
                        label="IPv4 address"
                        id="ipAddress"
                        name="ipAddress"
                        placeholder="0.0.0.0"
                        className=""
                      />
                    </div>
                    <div className="flex-grow">
                      <Input
                        label={
                          <div className="flex items-center space-x-2">
                            <p>CIDR Block Size</p>
                            <Tooltip.Root delayDuration={0}>
                              <Tooltip.Trigger>
                                <IconHelpCircle size="tiny" strokeWidth={2} />
                              </Tooltip.Trigger>
                              <Tooltip.Portal>
                                <Tooltip.Content side="bottom">
                                  <Tooltip.Arrow className="radix-tooltip-arrow" />
                                  <div
                                    className={[
                                      'rounded bg-scale-100 py-1 px-2 leading-none shadow',
                                      'border border-scale-200 w-[300px]',
                                    ].join(' ')}
                                  >
                                    <span className="text-xs text-scale-1200">
                                      Classless inter-domain routing (CIDR) notation is the notation
                                      used to identify networks and hosts in the networks. The block
                                      size tells us how many bits we need to take for the network
                                      prefix, and is a value between 0 to 32.
                                    </span>
                                  </div>
                                </Tooltip.Content>
                              </Tooltip.Portal>
                            </Tooltip.Root>
                          </div>
                        }
                        id="cidrBlockSize"
                        name="cidrBlockSize"
                        type="number"
                        placeholder="0"
                        min={0}
                        max={32}
                      />
                    </div>
                  </div>
                  <Button
                    type="default"
                    loading={isFetchingAddress}
                    disabled={isFetchingAddress}
                    onClick={() => getClientIpAddress()}
                  >
                    Use my IP address
                  </Button>
                </div>
              </Modal.Content>
              <Modal.Separator />
              {isValidCIDR ? (
                <Modal.Content>
                  <div className="space-y-1 pt-2 pb-4">
                    <p className="text-sm">
                      The address range{' '}
                      <code className="text-xs">
                        {values.ipAddress}/{values.cidrBlockSize}
                      </code>{' '}
                      will be restricted
                    </p>
                    <p className="text-sm text-scale-1000">
                      Selected address space: <code className="text-xs">{addressRange.start}</code>{' '}
                      to <code className="text-xs">{addressRange.end}</code>{' '}
                    </p>
                    <p className="text-sm text-scale-1000">
                      Number of addresses: {availableAddresses}
                    </p>
                  </div>
                </Modal.Content>
              ) : (
                <Modal.Content>
                  <div className="pt-2 pb-4">
                    <div className="h-[68px] flex items-center">
                      <p className="text-sm text-scale-1000">
                        A summary of your restriction will be shown here after entering a valid IP
                        address and CIDR block size
                      </p>
                    </div>
                  </div>
                </Modal.Content>
              )}
              <div className="flex items-center justify-end px-6 py-4 border-t space-x-2">
                <Button type="default" disabled={isApplying} onClick={() => onClose()}>
                  Cancel
                </Button>
                <Button htmlType="submit" loading={isApplying} disabled={isApplying}>
                  Save restriction
                </Button>
              </div>
            </>
          )
        }}
      </Form>
    </Modal>
  )
}

export default AddRestrictionModal<|MERGE_RESOLUTION|>--- conflicted
+++ resolved
@@ -25,13 +25,8 @@
   const formId = 'add-restriction-form'
   const { ui } = useStore()
   const { ref } = useParams()
-<<<<<<< HEAD
-  const { mutateAsync: applyNetworkRestrictions, isLoading: isApplying } =
-    useNetworkRestrictionsApplyMutation()
-=======
   const { mutate: applyNetworkRestrictions, isLoading: isApplying } =
     useNetworkRestrictionsApplyMutation({ onSuccess: () => onClose() })
->>>>>>> 41bd4ca2
 
   const validate = (values: any) => {
     const errors: any = {}
@@ -67,13 +62,7 @@
     }
 
     const dbAllowedCidrs = hasOverachingRestriction ? [cidr] : [...restrictedIps, cidr]
-<<<<<<< HEAD
-
-    await applyNetworkRestrictions({ projectRef: ref, dbAllowedCidrs })
-    onClose()
-=======
     applyNetworkRestrictions({ projectRef: ref, dbAllowedCidrs })
->>>>>>> 41bd4ca2
   }
 
   return (
