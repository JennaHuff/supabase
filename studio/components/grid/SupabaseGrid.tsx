--- conflicted
+++ resolved
@@ -24,15 +24,7 @@
 
 /** Supabase Grid: React component to render database table */
 
-<<<<<<< HEAD
-export const SupabaseGrid = forwardRef<SupabaseGridRef, SupabaseGridProps>(function SupabaseGrid(
-  props,
-  ref
-) {
-  const monaco = useMonaco()
-=======
 export const SupabaseGrid = forwardRef<SupabaseGridRef, SupabaseGridProps>((props, ref) => {
->>>>>>> e8dc502b
   const _props = cleanupProps(props)
 
   return (
