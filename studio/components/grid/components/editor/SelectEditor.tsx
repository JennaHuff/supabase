<<<<<<< HEAD
import { Listbox } from 'ui'
=======
import { Select } from 'ui'
>>>>>>> 7363ffdd
import { EditorProps } from '@supabase/react-data-grid'

import { useTrackedState } from 'components/grid/store'

interface SelectEditorProps<TRow, TSummaryRow = unknown> extends EditorProps<TRow, TSummaryRow> {
  options: { label: string; _value: string }[]
}

export function SelectEditor<TRow, TSummaryRow = unknown>({
  row,
  column,
  onRowChange,
  onClose,
  options,
}: SelectEditorProps<TRow, TSummaryRow>) {
  const state = useTrackedState()
  const gridColumn = state.gridColumns.find((x) => x.name == column.key)

  const value = row[column.key as keyof TRow] as unknown as string

  function onChange(event: any) {
    debugger
    if (!event.target.value || event.target.value == '') {
      onRowChange({ ...row, [column.key]: null }, true)
    } else {
      onRowChange({ ...row, [column.key]: event.target.value }, true)
    }
  }

  function onBlur() {
    onClose(false)
  }

  return (
    <Select
      autoFocus
      id="select-editor"
      name="select-editor"
      size="small"
      defaultValue={value ?? ''}
      className="sb-grid-select-editor !gap-2"
      style={{ width: `${gridColumn?.width || column.width}px` }}
      // @ts-ignore
      onChange={onChange}
      onBlur={onBlur}
    >
      <Select.Option value="">NULL</Select.Option>
      {options.map(({ label, _value }) => (
        <Select.Option key={_value} value={_value} selected={_value === value}>
          {label}
        </Select.Option>
      ))}
    </Select>
  )
}<|MERGE_RESOLUTION|>--- conflicted
+++ resolved
@@ -1,8 +1,4 @@
-<<<<<<< HEAD
-import { Listbox } from 'ui'
-=======
 import { Select } from 'ui'
->>>>>>> 7363ffdd
 import { EditorProps } from '@supabase/react-data-grid'
 
 import { useTrackedState } from 'components/grid/store'
