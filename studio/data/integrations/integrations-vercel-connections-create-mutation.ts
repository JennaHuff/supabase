--- conflicted
+++ resolved
@@ -4,12 +4,8 @@
 import { post } from 'data/fetchers'
 import { ResponseError } from 'types'
 import { integrationKeys } from './keys'
-<<<<<<< HEAD
 import { IntegrationConnectionsCreateVariables } from './integrations.types'
-=======
-import { IntegrationConnectionsCreateVariables } from './types'
 import { useIntegrationInstallationSnapshot } from 'state/integration-installation'
->>>>>>> b248a5b1
 
 export async function createIntegrationVercelConnections({
   organizationIntegrationId,
