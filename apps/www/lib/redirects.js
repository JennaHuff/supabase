--- conflicted
+++ resolved
@@ -1829,7 +1829,6 @@
   },
   {
     permanent: true,
-<<<<<<< HEAD
     source: '/docs/guides/api',
     destination: '/docs/guides/database/api',
   },
@@ -1837,7 +1836,9 @@
     permanent: true,
     source: '/docs/guides/api/generating-types',
     destination: '/docs/guides/database/api/generating-types',
-=======
+  },
+  {
+    permanent: true,
     source: '/docs/reference/javascript/upgrade-guide',
     destination: '/docs/reference/javascript/v1/upgrade-guide',
   },
@@ -1845,6 +1846,5 @@
     permanent: true,
     source: '/docs/reference/dart/upgrade-guide',
     destination: '/docs/reference/dart/v0/upgrade-guide',
->>>>>>> 77e9a688
   },
 ]