
  <rss version="2.0" xmlns:atom="http://www.w3.org/2005/Atom">
    <channel>
      <title>Blog - Supabase</title>
      <link>https://supabase.com</link>
      <description>Latest news from Supabase</description>
      <language>en</language>
<<<<<<< HEAD
      <lastBuildDate>Sun, 09 Apr 2023 02:02:30 +0000</lastBuildDate>
      <atom:link href="https://supabase.com/rss.xml" rel="self" type="application/rss+xml"/>
      <item>
  <guid>https://supabase.com/blog/supabase-studio-2.0</guid>
  <title>Supabase Studio 2.0: help when you need it most</title>
  <link>https://supabase.com/blog/supabase-studio-2.0</link>
  <description>undefined</description>
  <pubDate>Sun, 09 Apr 2023 02:02:30 +0000</pubDate>
=======
      <lastBuildDate>Mon, 10 Apr 2023 22:10:00 +0000</lastBuildDate>
      <atom:link href="https://supabase.com/rss.xml" rel="self" type="application/rss+xml"/>
      <item>
  <guid>https://supabase.com/blog/edge-runtime-self-hosted-deno</guid>
  <title>Supabase Edge Runtime: Self-hosted Deno Functions</title>
  <link>https://supabase.com/blog/edge-runtime-self-hosted-deno</link>
  <description>undefined</description>
  <pubDate>Mon, 10 Apr 2023 22:10:00 +0000</pubDate>
>>>>>>> d8273e88
</item>
<item>
  <guid>https://supabase.com/blog/supabase-logs-self-hosted</guid>
  <title>Supabase Logs: open source logging server</title>
  <link>https://supabase.com/blog/supabase-logs-self-hosted</link>
  <description>undefined</description>
  <pubDate>Sun, 09 Apr 2023 02:02:30 +0000</pubDate>
</item>
<item>
  <guid>https://supabase.com/blog/supabase-beta-update-march-2023</guid>
  <title>Supabase Beta March 2023</title>
  <link>https://supabase.com/blog/supabase-beta-update-march-2023</link>
  <description>We are in full shipping mode 🛥️… Launch Week 7 can’t come quickly enough!</description>
  <pubDate>Fri, 07 Apr 2023 02:02:30 +0000</pubDate>
</item>
<item>
  <guid>https://supabase.com/blog/launch-week-7-hackathon</guid>
  <title>The Supabase AI Hackathon</title>
  <link>https://supabase.com/blog/launch-week-7-hackathon</link>
  <description>Build an Open Source Project over 10 days. 5 prize categories.</description>
  <pubDate>Thu, 06 Apr 2023 02:02:30 +0000</pubDate>
</item>
<item>
  <guid>https://supabase.com/blog/designing-with-ai-midjourney</guid>
  <title>Designing with AI: Generating unique artwork for every user</title>
  <link>https://supabase.com/blog/designing-with-ai-midjourney</link>
  <description>Using MidJourney to generative artwork and serving ticket images with Edge Functions</description>
  <pubDate>Thu, 06 Apr 2023 02:02:30 +0000</pubDate>
</item>
<item>
  <guid>https://supabase.com/blog/infinite-scroll-with-nextjs-framer-motion</guid>
  <title>Infinite scroll with Next.js, Framer Motion, and Supabase</title>
  <link>https://supabase.com/blog/infinite-scroll-with-nextjs-framer-motion</link>
  <description>Lazy load and paginate data on scroll with Next.js and a sprinkle of Framer Motion magic ✨</description>
  <pubDate>Mon, 03 Apr 2023 02:02:30 +0000</pubDate>
</item>
<item>
  <guid>https://supabase.com/blog/supaclub</guid>
  <title>SupaClub</title>
  <link>https://supabase.com/blog/supaclub</link>
  <description>The Worlds First Software Engineering Nightclub.</description>
  <pubDate>Fri, 31 Mar 2023 02:02:30 +0000</pubDate>
</item>
<item>
  <guid>https://supabase.com/blog/supabase-beta-update-february-2023</guid>
  <title>Supabase Beta February 2023</title>
  <link>https://supabase.com/blog/supabase-beta-update-february-2023</link>
  <description>There is something for everybody this month - AI, Auth, Database, Edge Functions, GraphQL … you name it!</description>
  <pubDate>Wed, 08 Mar 2023 03:03:30 +0000</pubDate>
</item>
<item>
  <guid>https://supabase.com/blog/geo-queries-with-postgis-in-ionic-angular</guid>
  <title>Geo Queries with PostGIS in Ionic Angular</title>
  <link>https://supabase.com/blog/geo-queries-with-postgis-in-ionic-angular</link>
  <description>Using the PostGIS extension to build a cross-platform application with Ionic Angular.</description>
  <pubDate>Tue, 28 Feb 2023 03:03:30 +0000</pubDate>
</item>
<item>
  <guid>https://supabase.com/blog/type-constraints-in-65-lines-of-sql</guid>
  <title>Type Constraints in 65 lines of SQL</title>
  <link>https://supabase.com/blog/type-constraints-in-65-lines-of-sql</link>
  <description>Creating validated data types in Postgres</description>
  <pubDate>Thu, 16 Feb 2023 03:03:30 +0000</pubDate>
</item>
<item>
  <guid>https://supabase.com/blog/case-study-happyteams</guid>
  <title>HappyTeams unlocks better performance and reduces cost with Supabase</title>
  <link>https://supabase.com/blog/case-study-happyteams</link>
  <description>How a bootstrapped startup migrated from Heroku to Supabase in 30 minutes and never looked back</description>
  <pubDate>Wed, 15 Feb 2023 03:03:30 +0000</pubDate>
</item>
<item>
  <guid>https://supabase.com/blog/flutter-real-time-multiplayer-game</guid>
  <title>How to build a real-time multiplayer game with Flutter Flame</title>
  <link>https://supabase.com/blog/flutter-real-time-multiplayer-game</link>
  <description>Build a real-time multiplayer game using Flutter, Flame, and Supabase realtime.</description>
  <pubDate>Mon, 13 Feb 2023 03:03:30 +0000</pubDate>
</item>
<item>
  <guid>https://supabase.com/blog/supabase-beta-january-2023</guid>
  <title>Supabase Beta January 2023</title>
  <link>https://supabase.com/blog/supabase-beta-january-2023</link>
  <description>New Postgres extensions, pg_graphql updates, changes to Edge Functions, and more!</description>
  <pubDate>Tue, 07 Feb 2023 03:03:30 +0000</pubDate>
</item>
<item>
  <guid>https://supabase.com/blog/chatgpt-supabase-docs</guid>
  <title>Supabase Clippy: ChatGPT for Supabase Docs</title>
  <link>https://supabase.com/blog/chatgpt-supabase-docs</link>
  <description>Creating a ChatGPT interface for the Supabase documentation.</description>
  <pubDate>Mon, 06 Feb 2023 03:03:30 +0000</pubDate>
</item>
<item>
  <guid>https://supabase.com/blog/openai-embeddings-postgres-vector</guid>
  <title>Storing OpenAI embeddings in Postgres with pgvector</title>
  <link>https://supabase.com/blog/openai-embeddings-postgres-vector</link>
  <description>An example of how to build an AI-powered search engine using OpenAI's embeddings and PostgreSQL.</description>
  <pubDate>Sun, 05 Feb 2023 03:03:30 +0000</pubDate>
</item>
<item>
  <guid>https://supabase.com/blog/supabase-beta-december-2022</guid>
  <title>Supabase Beta December 2022</title>
  <link>https://supabase.com/blog/supabase-beta-december-2022</link>
  <description>This month the Beta Update is a Launch Week 6 Special, where we review the cascade of announcements.</description>
  <pubDate>Wed, 04 Jan 2023 03:03:30 +0000</pubDate>
</item>
<item>
  <guid>https://supabase.com/blog/launch-week-6-hackathon-winners</guid>
  <title>Launch Week 6 Hackathon Winners</title>
  <link>https://supabase.com/blog/launch-week-6-hackathon-winners</link>
  <description>Announcing the winners of the Launch Week 6 Hackathon!</description>
  <pubDate>Mon, 02 Jan 2023 03:03:30 +0000</pubDate>
</item>
<item>
  <guid>https://supabase.com/blog/vault-now-in-beta</guid>
  <title>Supabase Vault is now in Beta</title>
  <link>https://supabase.com/blog/vault-now-in-beta</link>
  <description>A Postgres extension to store encrypted secrets and encrypt data.</description>
  <pubDate>Thu, 15 Dec 2022 03:03:30 +0000</pubDate>
</item>
<item>
  <guid>https://supabase.com/blog/postgrest-11-prerelease</guid>
  <title>PostgREST 11 pre-release</title>
  <link>https://supabase.com/blog/postgrest-11-prerelease</link>
  <description>Describes new features of PostgREST 11 pre-release</description>
  <pubDate>Thu, 15 Dec 2022 03:03:30 +0000</pubDate>
</item>
<item>
  <guid>https://supabase.com/blog/postgres-point-in-time-recovery</guid>
  <title>Point in Time Recovery is now available for Pro projects</title>
  <link>https://supabase.com/blog/postgres-point-in-time-recovery</link>
  <description>We're making PITR available for more projects, with a new Dashboard UI that makes it simple to use.</description>
  <pubDate>Thu, 15 Dec 2022 03:03:30 +0000</pubDate>
</item>
<item>
  <guid>https://supabase.com/blog/pg-graphql-v1</guid>
  <title>pg_graphql v1.0</title>
  <link>https://supabase.com/blog/pg-graphql-v1</link>
  <description>Announcing the v1.0 release of pg_graphql</description>
  <pubDate>Thu, 15 Dec 2022 03:03:30 +0000</pubDate>
</item>
<item>
  <guid>https://supabase.com/blog/new-in-postgres-15</guid>
  <title>What's new in Postgres 15?</title>
  <link>https://supabase.com/blog/new-in-postgres-15</link>
  <description>Describes the release of Postgres 15, new features and reasons to use it</description>
  <pubDate>Thu, 15 Dec 2022 03:03:30 +0000</pubDate>
</item>
<item>
  <guid>https://supabase.com/blog/launch-week-6-wrap-up</guid>
  <title>Launch Week 6: Wrap Up</title>
  <link>https://supabase.com/blog/launch-week-6-wrap-up</link>
  <description>That's a wrap on Supabase Launch Week Day 6. Here's everything we shipped in one long blog post.</description>
  <pubDate>Thu, 15 Dec 2022 03:03:30 +0000</pubDate>
</item>
<item>
  <guid>https://supabase.com/blog/launch-week-6-community-day</guid>
  <title>Community Day</title>
  <link>https://supabase.com/blog/launch-week-6-community-day</link>
  <description>Wrapping up Launch Week 6 with contributors, partners, and friends.</description>
  <pubDate>Thu, 15 Dec 2022 03:03:30 +0000</pubDate>
</item>
<item>
  <guid>https://supabase.com/blog/custom-domain-names</guid>
  <title>Custom Domain Names</title>
  <link>https://supabase.com/blog/custom-domain-names</link>
  <description>Change your Supabase project's domain name to your own domain.</description>
  <pubDate>Thu, 15 Dec 2022 03:03:30 +0000</pubDate>
</item>
<item>
  <guid>https://supabase.com/blog/postgres-foreign-data-wrappers-rust</guid>
  <title>Supabase Wrappers, a Postgres FDW framework written in Rust</title>
  <link>https://supabase.com/blog/postgres-foreign-data-wrappers-rust</link>
  <description>A framework for building Postgres Foreign Data Wrappers which connects to Stripe, Firebase, Clickhouse, and more.</description>
  <pubDate>Wed, 14 Dec 2022 03:03:30 +0000</pubDate>
</item>
<item>
  <guid>https://supabase.com/blog/mfa-auth-via-rls</guid>
  <title>Multi-factor Authentication via Row Level Security Enforcement</title>
  <link>https://supabase.com/blog/mfa-auth-via-rls</link>
  <description>MFA Auth with enforcement via RLS</description>
  <pubDate>Tue, 13 Dec 2022 03:03:30 +0000</pubDate>
</item>
<item>
  <guid>https://supabase.com/blog/storage-image-resizing-smart-cdn</guid>
  <title>Supabase Storage v2: Image resizing and Smart CDN</title>
  <link>https://supabase.com/blog/storage-image-resizing-smart-cdn</link>
  <description>We're introducing new features for Supabase Storage: Image resizing and a Smart CDN.</description>
  <pubDate>Mon, 12 Dec 2022 03:03:30 +0000</pubDate>
</item>
<item>
  <guid>https://supabase.com/blog/new-supabase-docs-built-with-nextjs</guid>
  <title>New Supabase Docs, built with Next.js</title>
  <link>https://supabase.com/blog/new-supabase-docs-built-with-nextjs</link>
  <description>We've redesigned our Docs and migrated to Next.js</description>
  <pubDate>Sun, 11 Dec 2022 03:03:30 +0000</pubDate>
</item>
<item>
  <guid>https://supabase.com/blog/postgres-crdt</guid>
  <title>pg_crdt - an experimental CRDT extension for Postgres</title>
  <link>https://supabase.com/blog/postgres-crdt</link>
  <description>Embedding Yjs and Automerge into Postgres for collaborative applications.</description>
  <pubDate>Fri, 09 Dec 2022 03:03:30 +0000</pubDate>
</item>
<item>
  <guid>https://supabase.com/blog/who-we-hire</guid>
  <title>Who We Hire at Supabase</title>
  <link>https://supabase.com/blog/who-we-hire</link>
  <description>Traits we look for to maintain a culture of shipping fast and often</description>
  <pubDate>Thu, 08 Dec 2022 03:03:30 +0000</pubDate>
</item>
<item>
  <guid>https://supabase.com/blog/launch-week-6-hackathon</guid>
  <title>Launch Week 6 Hackathon</title>
  <link>https://supabase.com/blog/launch-week-6-hackathon</link>
  <description>Build an Open Source Project, Win $1500 and the Supabase Darkmode Keyboard</description>
  <pubDate>Thu, 08 Dec 2022 03:03:30 +0000</pubDate>
</item>
<item>
  <guid>https://supabase.com/blog/supabase-beta-november-2022</guid>
  <title>Supabase Beta November 2022</title>
  <link>https://supabase.com/blog/supabase-beta-november-2022</link>
  <description>We are preparing everything for Launch Week 6, but we still had time to ship some goodies this month!</description>
  <pubDate>Tue, 06 Dec 2022 03:03:30 +0000</pubDate>
</item>
<item>
  <guid>https://supabase.com/blog/the-supabase-content-storm</guid>
  <title>The Supabase Content Storm</title>
  <link>https://supabase.com/blog/the-supabase-content-storm</link>
  <description>We worked with +30 content creators to drop a mountain of content simultaneously.</description>
  <pubDate>Mon, 05 Dec 2022 03:03:30 +0000</pubDate>
</item>
<item>
  <guid>https://supabase.com/blog/transparent-column-encryption-with-postgres</guid>
  <title>Transparent Column Encryption with Postgres</title>
  <link>https://supabase.com/blog/transparent-column-encryption-with-postgres</link>
  <description>Using pgsodium's Transparent Column Encryption to encrypt data and provide your users with row-level encryption.</description>
  <pubDate>Wed, 30 Nov 2022 03:03:30 +0000</pubDate>
</item>
<item>
  <guid>https://supabase.com/blog/sql-or-nosql-both-with-postgresql</guid>
  <title>SQL or NoSQL? Why not use both (with PostgreSQL)?</title>
  <link>https://supabase.com/blog/sql-or-nosql-both-with-postgresql</link>
  <description>How to turn Postgres into an easy-to-use NoSQL database that retains all the power of SQL</description>
  <pubDate>Wed, 23 Nov 2022 03:03:30 +0000</pubDate>
</item>
<item>
  <guid>https://supabase.com/blog/flutter-authentication-and-authorization-with-rls</guid>
  <title>Flutter Authentication and Authorization with RLS</title>
  <link>https://supabase.com/blog/flutter-authentication-and-authorization-with-rls</link>
  <description>Learn how you can secure your Flutter app using Supabase Row Level Security.</description>
  <pubDate>Mon, 21 Nov 2022 03:03:30 +0000</pubDate>
</item>
<item>
  <guid>https://supabase.com/blog/fetching-and-caching-supabase-data-in-next-js-server-components</guid>
  <title>Fetching and caching Supabase data in Next.js 13 Server Components</title>
  <link>https://supabase.com/blog/fetching-and-caching-supabase-data-in-next-js-server-components</link>
  <description>Next.js 13 introduces new data fetching and caching methods to enable React Server Components and Suspense.</description>
  <pubDate>Wed, 16 Nov 2022 03:03:30 +0000</pubDate>
</item>
<item>
  <guid>https://supabase.com/blog/authentication-in-ionic-angular</guid>
  <title>Authentication in Ionic Angular with Supabase</title>
  <link>https://supabase.com/blog/authentication-in-ionic-angular</link>
  <description>Learn how to build an Ionic Angular app with authentication, Row Level Security, and Magic Link auth.</description>
  <pubDate>Mon, 07 Nov 2022 03:03:30 +0000</pubDate>
</item>
<item>
  <guid>https://supabase.com/blog/supabase-beta-update-october-2022</guid>
  <title>Supabase Beta October 2022</title>
  <link>https://supabase.com/blog/supabase-beta-update-october-2022</link>
  <description>New SDKs, quickstarts, Functions tricks, and more. But, more importantly, Launch Week 6️ has a date!</description>
  <pubDate>Tue, 01 Nov 2022 02:02:30 +0000</pubDate>
</item>
<item>
  <guid>https://supabase.com/blog/postgresql-commitfest</guid>
  <title>What is PostgreSQL commitfest and how to contribute</title>
  <link>https://supabase.com/blog/postgresql-commitfest</link>
  <description>A time-tested method for contributing to the core Postgres code</description>
  <pubDate>Wed, 26 Oct 2022 02:02:30 +0000</pubDate>
</item>
<item>
  <guid>https://supabase.com/blog/supabase-flutter-sdk-v1-released</guid>
  <title>supabase-flutter v1 Released</title>
  <link>https://supabase.com/blog/supabase-flutter-sdk-v1-released</link>
  <description>We've released supabase-flutter v1. More intuitive way of accessing Supabase from your Flutter application.</description>
  <pubDate>Thu, 20 Oct 2022 02:02:30 +0000</pubDate>
</item>
<item>
  <guid>https://supabase.com/blog/supabase-js-v2-released</guid>
  <title>supabase-js v2 Released</title>
  <link>https://supabase.com/blog/supabase-js-v2-released</link>
  <description>We've released supabase-js v2. Updated examples, quickstarts, and an improved experience.</description>
  <pubDate>Wed, 19 Oct 2022 02:02:30 +0000</pubDate>
</item>
<item>
  <guid>https://supabase.com/blog/postgres-full-text-search-vs-the-rest</guid>
  <title>Postgres Full Text Search vs the rest</title>
  <link>https://supabase.com/blog/postgres-full-text-search-vs-the-rest</link>
  <description>Comparing one of the most popular Postgres features against alternatives</description>
  <pubDate>Thu, 13 Oct 2022 02:02:30 +0000</pubDate>
</item>
<item>
  <guid>https://supabase.com/blog/supabase-beta-update-september-2022</guid>
  <title>Supabase Beta September 2022</title>
  <link>https://supabase.com/blog/supabase-beta-update-september-2022</link>
  <description>We were too focused on clearing out the backlog so we didn't ship anything new last month... or did we?!</description>
  <pubDate>Tue, 04 Oct 2022 02:02:30 +0000</pubDate>
</item>
<item>
  <guid>https://supabase.com/blog/postgres-wasm</guid>
  <title>Postgres WASM by Snaplet and Supabase</title>
  <link>https://supabase.com/blog/postgres-wasm</link>
  <description>We're open sourcing postgres-wasm, a PostgresQL server that runs inside a browser, with our friends at Snaplet.</description>
  <pubDate>Sun, 02 Oct 2022 02:02:30 +0000</pubDate>
</item>
<item>
  <guid>https://supabase.com/blog/choosing-a-postgres-primary-key</guid>
  <title>Choosing a Postgres Primary Key</title>
  <link>https://supabase.com/blog/choosing-a-postgres-primary-key</link>
  <description>Turns out the question of which identifier to use as a Primary Key is complicated -- we're going to dive into some of the complexity and inherent trade-offs, and figure things out</description>
  <pubDate>Wed, 07 Sep 2022 02:02:30 +0000</pubDate>
</item>
<item>
  <guid>https://supabase.com/blog/supabase-beta-update-august-2022</guid>
  <title>Supabase Beta August 2022</title>
  <link>https://supabase.com/blog/supabase-beta-update-august-2022</link>
  <description>Launch Week Special. See everything we shipped, plus winners of the Hackathon and the extended Community Highlights</description>
  <pubDate>Tue, 06 Sep 2022 02:02:30 +0000</pubDate>
</item>
<item>
  <guid>https://supabase.com/blog/launch-week-5-hackathon-winners</guid>
  <title>Launch Week 5 Hackathon Winners</title>
  <link>https://supabase.com/blog/launch-week-5-hackathon-winners</link>
  <description>Announcing the winners of the Launch Week 5 Hackathon!</description>
  <pubDate>Wed, 24 Aug 2022 02:02:30 +0000</pubDate>
</item>
<item>
  <guid>https://supabase.com/blog/building-a-realtime-trello-board-with-supabase-and-angular</guid>
  <title>Building a Realtime Trello Board with Supabase and Angular</title>
  <link>https://supabase.com/blog/building-a-realtime-trello-board-with-supabase-and-angular</link>
  <description>Go beyond the hello world example with this real world project.</description>
  <pubDate>Tue, 23 Aug 2022 02:02:30 +0000</pubDate>
</item>
<item>
  <guid>https://supabase.com/blog/supabase-vault</guid>
  <title>Supabase Vault</title>
  <link>https://supabase.com/blog/supabase-vault</link>
  <description>Today we're announcing Vault, a Postgres extension for managing secrets and encryption inside your database.</description>
  <pubDate>Thu, 18 Aug 2022 02:02:30 +0000</pubDate>
</item>
<item>
  <guid>https://supabase.com/blog/postgrest-v10</guid>
  <title>PostgREST v10: EXPLAIN and Improved Relationship Detection</title>
  <link>https://supabase.com/blog/postgrest-v10</link>
  <description>Today, PostgREST 10 was released. Let's take a look at some of the new features that go hand in hand with supabase-js v2.</description>
  <pubDate>Thu, 18 Aug 2022 02:02:30 +0000</pubDate>
</item>
<item>
  <guid>https://supabase.com/blog/pg-jsonschema-a-postgres-extension-for-json-validation</guid>
  <title>pg_jsonschema: JSON Schema support for Postgres</title>
  <link>https://supabase.com/blog/pg-jsonschema-a-postgres-extension-for-json-validation</link>
  <description>Today we're releasing pg_jsonschema, a Postgres extension for JSON validation.</description>
  <pubDate>Thu, 18 Aug 2022 02:02:30 +0000</pubDate>
</item>
<item>
  <guid>https://supabase.com/blog/launch-week-5-one-more-thing</guid>
  <title>One more thing</title>
  <link>https://supabase.com/blog/launch-week-5-one-more-thing</link>
  <description>Let's be honest, it's never just one more thing.</description>
  <pubDate>Thu, 18 Aug 2022 02:02:30 +0000</pubDate>
</item>
<item>
  <guid>https://supabase.com/blog/launch-week-5-community-day</guid>
  <title>Community Day</title>
  <link>https://supabase.com/blog/launch-week-5-community-day</link>
  <description>Wrapping up Launch Week 5 with contributors, partners, and friends.</description>
  <pubDate>Thu, 18 Aug 2022 02:02:30 +0000</pubDate>
</item>
<item>
  <guid>https://supabase.com/blog/supabase-realtime-multiplayer-general-availability</guid>
  <title>Realtime: Multiplayer Edition</title>
  <link>https://supabase.com/blog/supabase-realtime-multiplayer-general-availability</link>
  <description>Announcing the general availability of Realtime's Broadcast and Presence.</description>
  <pubDate>Wed, 17 Aug 2022 02:02:30 +0000</pubDate>
</item>
<item>
  <guid>https://supabase.com/blog/supabase-soc2</guid>
  <title>Supabase is SOC2 compliant</title>
  <link>https://supabase.com/blog/supabase-soc2</link>
  <description>Supabase is now SOC2 compliant. Learn how we got here and what it means for our customers.</description>
  <pubDate>Tue, 16 Aug 2022 02:02:30 +0000</pubDate>
</item>
<item>
  <guid>https://supabase.com/blog/supabase-js-v2</guid>
  <title>supabase-js v2</title>
  <link>https://supabase.com/blog/supabase-js-v2</link>
  <description>A look at supabase-js v2, which brings type support and focuses on quality-of-life improvements for developers.</description>
  <pubDate>Mon, 15 Aug 2022 02:02:30 +0000</pubDate>
</item>
<item>
  <guid>https://supabase.com/blog/supabase-cli-v1-and-admin-api-beta</guid>
  <title>Supabase CLI v1 and Management API Beta</title>
  <link>https://supabase.com/blog/supabase-cli-v1-and-admin-api-beta</link>
  <description>We are moving Supabase CLI v1 out of beta, and releasing Management API beta.</description>
  <pubDate>Sun, 14 Aug 2022 02:02:30 +0000</pubDate>
</item>
<item>
  <guid>https://supabase.com/blog/supabase-series-b</guid>
  <title>Supabase Series B</title>
  <link>https://supabase.com/blog/supabase-series-b</link>
  <description>Supabase raised $80M in May, bringing our total funding to $116M.</description>
  <pubDate>Thu, 11 Aug 2022 02:02:30 +0000</pubDate>
</item>
<item>
  <guid>https://supabase.com/blog/launch-week-5-hackathon</guid>
  <title>Launch Week 5 Hackathon</title>
  <link>https://supabase.com/blog/launch-week-5-hackathon</link>
  <description>Build to win $1500 - Friday 12th to Monday 21st August 2022</description>
  <pubDate>Tue, 09 Aug 2022 02:02:30 +0000</pubDate>
</item>
<item>
  <guid>https://supabase.com/blog/slack-consolidate-slackbot-to-consolidate-messages</guid>
  <title>Slack Consolidate: a slackbot built with Python and Supabase</title>
  <link>https://supabase.com/blog/slack-consolidate-slackbot-to-consolidate-messages</link>
  <description>A slackbot to consolidate messages from different channels using Supabase, Slack SDK and Python</description>
  <pubDate>Mon, 08 Aug 2022 02:02:30 +0000</pubDate>
</item>
<item>
  <guid>https://supabase.com/blog/supabase-beta-update-july-2022</guid>
  <title>Supabase Beta July 2022</title>
  <link>https://supabase.com/blog/supabase-beta-update-july-2022</link>
  <description>Launch Week Golden Tickets, Flutter SDK 1.0 Developer Preview and more...</description>
  <pubDate>Tue, 02 Aug 2022 02:02:30 +0000</pubDate>
</item>
<item>
  <guid>https://supabase.com/blog/supabase-flutter-sdk-1-developer-preview</guid>
  <title>Supabase Flutter SDK 1.0 Developer Preview</title>
  <link>https://supabase.com/blog/supabase-flutter-sdk-1-developer-preview</link>
  <description>Supabase Flutter SDK is getting a major update and we need your help making it better.</description>
  <pubDate>Mon, 01 Aug 2022 02:02:30 +0000</pubDate>
</item>
<item>
  <guid>https://supabase.com/blog/seen-by-in-postgresql</guid>
  <title>Implementing "seen by" functionality with Postgres</title>
  <link>https://supabase.com/blog/seen-by-in-postgresql</link>
  <description>Different approaches for tracking visitor counts with PostgreSQL.</description>
  <pubDate>Sun, 17 Jul 2022 02:02:30 +0000</pubDate>
</item>
<item>
  <guid>https://supabase.com/blog/supabase-auth-helpers-with-sveltekit-support</guid>
  <title>Revamped Auth Helpers for Supabase (with SvelteKit support)</title>
  <link>https://supabase.com/blog/supabase-auth-helpers-with-sveltekit-support</link>
  <description>Supabase Auth Helpers now have improved developer experience, Sveltekit support, and more.</description>
  <pubDate>Tue, 12 Jul 2022 02:02:30 +0000</pubDate>
</item>
<item>
  <guid>https://supabase.com/blog/beta-update-june-2022</guid>
  <title>Supabase Beta June 2022</title>
  <link>https://supabase.com/blog/beta-update-june-2022</link>
  <description>Auth Helpers, Unlimited Free Projects, CLI and more...</description>
  <pubDate>Tue, 05 Jul 2022 02:02:30 +0000</pubDate>
</item>
<item>
  <guid>https://supabase.com/blog/flutter-tutorial-building-a-chat-app</guid>
  <title>Flutter Tutorial: building a Flutter chat app</title>
  <link>https://supabase.com/blog/flutter-tutorial-building-a-chat-app</link>
  <description>Learn how to build a Flutter chat app with open source and scalable backend (inc. auth, realtime, database, and more).</description>
  <pubDate>Wed, 29 Jun 2022 02:02:30 +0000</pubDate>
</item>
<item>
  <guid>https://supabase.com/blog/visualizing-supabase-data-using-metabase</guid>
  <title>Visualizing Supabase Data using Metabase</title>
  <link>https://supabase.com/blog/visualizing-supabase-data-using-metabase</link>
  <description>How to create different kinds of charts out of data stored in Supabase using Metabase.</description>
  <pubDate>Tue, 28 Jun 2022 02:02:30 +0000</pubDate>
</item>
<item>
  <guid>https://supabase.com/blog/partial-postgresql-data-dumps-with-rls</guid>
  <title>Partial data dumps using Postgres Row Level Security</title>
  <link>https://supabase.com/blog/partial-postgresql-data-dumps-with-rls</link>
  <description>Using RLS to create seed files for local PostgreSQL testing.</description>
  <pubDate>Mon, 27 Jun 2022 02:02:30 +0000</pubDate>
</item>
<item>
  <guid>https://supabase.com/blog/loading-data-supabase-python</guid>
  <title>Python data loading with Supabase</title>
  <link>https://supabase.com/blog/loading-data-supabase-python</link>
  <description>An example of how to load data into Supabase using supabase-py</description>
  <pubDate>Thu, 16 Jun 2022 02:02:30 +0000</pubDate>
</item>
<item>
  <guid>https://supabase.com/blog/beta-update-may-2022</guid>
  <title>Supabase Beta May 2022</title>
  <link>https://supabase.com/blog/beta-update-may-2022</link>
  <description>Product and community updates including wildcard auth redirects, edge functions with webhooks, and Prometheus endpoints for everybody.</description>
  <pubDate>Tue, 31 May 2022 02:02:30 +0000</pubDate>
</item>
<item>
  <guid>https://supabase.com/blog/how-supabase-accelerates-development-of-all-pull-together</guid>
  <title>How Mike Lyndon is using Supabase to accelerate development of AllPullTogether</title>
  <link>https://supabase.com/blog/how-supabase-accelerates-development-of-all-pull-together</link>
  <description>Mike Lyndon is learning web development as he builds AllPullTogether, and Supabase is helping him accelerate what he can accomplish.</description>
  <pubDate>Wed, 25 May 2022 02:02:30 +0000</pubDate>
</item>
<item>
  <guid>https://supabase.com/blog/partner-gallery-works-with-supabase</guid>
  <title>Works With Supabase - announcing our Partner Gallery</title>
  <link>https://supabase.com/blog/partner-gallery-works-with-supabase</link>
  <description>Introducing our Partner Gallery - open source and made with Supabase.</description>
  <pubDate>Tue, 19 Apr 2022 02:02:30 +0000</pubDate>
</item>
<item>
  <guid>https://supabase.com/blog/bring-the-func-hackathon-winners</guid>
  <title>Bring the Func Hackathon Winners 2022</title>
  <link>https://supabase.com/blog/bring-the-func-hackathon-winners</link>
  <description>Celebrating many amazing OSS Hackathon projects using GraphQL and Edge Functions.</description>
  <pubDate>Sun, 17 Apr 2022 02:02:30 +0000</pubDate>
</item>
<item>
  <guid>https://supabase.com/blog/beta-update-march-2022</guid>
  <title>Supabase Beta March 2022</title>
  <link>https://supabase.com/blog/beta-update-march-2022</link>
  <description>Functions, GraphQL, and much more.</description>
  <pubDate>Thu, 14 Apr 2022 02:02:30 +0000</pubDate>
</item>
<item>
  <guid>https://supabase.com/blog/supabrew</guid>
  <title>Supabrew - Never Code Thirsty</title>
  <link>https://supabase.com/blog/supabrew</link>
  <description>A light and refreshing non-alcoholic beer for devs.</description>
  <pubDate>Fri, 01 Apr 2022 02:02:30 +0000</pubDate>
</item>
<item>
  <guid>https://supabase.com/blog/supabase-realtime-with-multiplayer-features</guid>
  <title>Supabase Realtime, with Multiplayer Features</title>
  <link>https://supabase.com/blog/supabase-realtime-with-multiplayer-features</link>
  <description>Today we're announced Realtime, with multiplayer features. Realtime enables broadcast, presence, and listening to database changes delivered over WebSockets.</description>
  <pubDate>Fri, 01 Apr 2022 02:02:30 +0000</pubDate>
</item>
<item>
  <guid>https://supabase.com/blog/hackathon-bring-the-func</guid>
  <title>Hackathon: Bring the Func(🕺)</title>
  <link>https://supabase.com/blog/hackathon-bring-the-func</link>
  <description>Build open-source projects with our latest features, win limited edition swag and plant a tree!</description>
  <pubDate>Fri, 01 Apr 2022 02:02:30 +0000</pubDate>
</item>
<item>
  <guid>https://supabase.com/blog/supabase-edge-functions</guid>
  <title>Edge Functions are now available in Supabase</title>
  <link>https://supabase.com/blog/supabase-edge-functions</link>
  <description>Today we're launching Edge Functions. Edge Functions let you execute Typescript code close to your users, no matter where they're located.</description>
  <pubDate>Wed, 30 Mar 2022 02:02:30 +0000</pubDate>
</item>
<item>
  <guid>https://supabase.com/blog/supabase-enterprise</guid>
  <title>Introducing Supabase Enterprise</title>
  <link>https://supabase.com/blog/supabase-enterprise</link>
  <description>Today we are releasing Supabase Enterprise, a suite of features to scale your project.</description>
  <pubDate>Tue, 29 Mar 2022 02:02:30 +0000</pubDate>
</item>
<item>
  <guid>https://supabase.com/blog/graphql-now-available</guid>
  <title>GraphQL is now available in Supabase</title>
  <link>https://supabase.com/blog/graphql-now-available</link>
  <description>GraphQL support is now in general availability on the Supabase platform via our open source PostgreSQL extension, pg_graphql (beta).</description>
  <pubDate>Mon, 28 Mar 2022 02:02:30 +0000</pubDate>
</item>
<item>
  <guid>https://supabase.com/blog/community-day-lw4</guid>
  <title>Community Day</title>
  <link>https://supabase.com/blog/community-day-lw4</link>
  <description>Kicking off Launch Week 4 with contributors, partners, and friends.</description>
  <pubDate>Sun, 27 Mar 2022 02:02:30 +0000</pubDate>
</item>
<item>
  <guid>https://supabase.com/blog/supabase-launch-week-four</guid>
  <title>Supabase Launch Week 4</title>
  <link>https://supabase.com/blog/supabase-launch-week-four</link>
  <description>Launch Week 4: One new feature every day for an entire week. Starting Monday 28th March.</description>
  <pubDate>Thu, 24 Mar 2022 02:02:30 +0000</pubDate>
</item>
<item>
  <guid>https://supabase.com/blog/should-i-open-source-my-company</guid>
  <title>Should I Open Source my Company?</title>
  <link>https://supabase.com/blog/should-i-open-source-my-company</link>
  <description>The unexpected upsides of building in public</description>
  <pubDate>Thu, 24 Mar 2022 02:02:30 +0000</pubDate>
</item>
<item>
  <guid>https://supabase.com/blog/audit</guid>
  <title>Postgres Auditing in 150 lines of SQL</title>
  <link>https://supabase.com/blog/audit</link>
  <description>PostgreSQL has a robust set of features which we can leverage to create a generic auditing solution in 150 lines of SQL.</description>
  <pubDate>Mon, 07 Mar 2022 03:03:30 +0000</pubDate>
</item>
<item>
  <guid>https://supabase.com/blog/supabase-beta-january-2022</guid>
  <title>Supabase Beta January 2022</title>
  <link>https://supabase.com/blog/supabase-beta-january-2022</link>
  <description>New auth providers, SMS providers, and new videos.</description>
  <pubDate>Mon, 21 Feb 2022 03:03:30 +0000</pubDate>
</item>
<item>
  <guid>https://supabase.com/blog/supabase-beta-december-2021</guid>
  <title>Supabase Beta December 2021</title>
  <link>https://supabase.com/blog/supabase-beta-december-2021</link>
  <description>New crypto extension, Postgres videos, and a bunch of cool integrations.</description>
  <pubDate>Wed, 19 Jan 2022 03:03:30 +0000</pubDate>
</item>
<item>
  <guid>https://supabase.com/blog/product-hunt-golden-kitty-awards-2021</guid>
  <title>Golden Kitty Awards Ceremony Watch Party with Supabase</title>
  <link>https://supabase.com/blog/product-hunt-golden-kitty-awards-2021</link>
  <description>Hang out with us while watching the Product Hunt Golden Kitty Awards Ceremony</description>
  <pubDate>Wed, 19 Jan 2022 03:03:30 +0000</pubDate>
</item>
<item>
  <guid>https://supabase.com/blog/holiday-hackdays-winners-2021</guid>
  <title>Holiday Hackdays Winners 2021</title>
  <link>https://supabase.com/blog/holiday-hackdays-winners-2021</link>
  <description>Celebrating many amazing projects submitted to our Holiday Hackdays Hackathon.</description>
  <pubDate>Thu, 16 Dec 2021 03:03:30 +0000</pubDate>
</item>
<item>
  <guid>https://supabase.com/blog/beta-november-2021-launch-week-recap</guid>
  <title>Supabase Beta November 2021: Launch Week Recap</title>
  <link>https://supabase.com/blog/beta-november-2021-launch-week-recap</link>
  <description>We wrapped up November with Supabase's third Launch Week. Here's all the awesome stuff that got shipped ...</description>
  <pubDate>Tue, 14 Dec 2021 03:03:30 +0000</pubDate>
</item>
<item>
  <guid>https://supabase.com/blog/supabase-holiday-hackdays-hackathon</guid>
  <title>Kicking off the Holiday Hackdays</title>
  <link>https://supabase.com/blog/supabase-holiday-hackdays-hackathon</link>
  <description>Build cool stuff and celebrate open-source software with us during the Holiday Hackdays!</description>
  <pubDate>Thu, 02 Dec 2021 03:03:30 +0000</pubDate>
</item>
<item>
  <guid>https://supabase.com/blog/pg-graphql</guid>
  <title>pg_graphql: A GraphQL extension for PostgreSQL</title>
  <link>https://supabase.com/blog/pg-graphql</link>
  <description>GraphQL support is in development for PostgreSQL + Supabase.</description>
  <pubDate>Thu, 02 Dec 2021 03:03:30 +0000</pubDate>
</item>
<item>
  <guid>https://supabase.com/blog/launch-week-three-friday-five-more-things</guid>
  <title>Five more things</title>
  <link>https://supabase.com/blog/launch-week-three-friday-five-more-things</link>
  <description>It's never just one more thing!</description>
  <pubDate>Thu, 02 Dec 2021 03:03:30 +0000</pubDate>
</item>
<item>
  <guid>https://supabase.com/blog/supabase-acquires-logflare</guid>
  <title>Supabase acquires Logflare</title>
  <link>https://supabase.com/blog/supabase-acquires-logflare</link>
  <description>Today, we're ecstatic to announce that Logflare is joining Supabase.</description>
  <pubDate>Wed, 01 Dec 2021 03:03:30 +0000</pubDate>
</item>
<item>
  <guid>https://supabase.com/blog/realtime-row-level-security-in-postgresql</guid>
  <title>Realtime Postgres RLS now available on Supabase</title>
  <link>https://supabase.com/blog/realtime-row-level-security-in-postgresql</link>
  <description>Realtime database changes are now broadcast to authenticated users, respecting the same PostgreSQL policies that you use for Row Level Security.</description>
  <pubDate>Tue, 30 Nov 2021 03:03:30 +0000</pubDate>
</item>
<item>
  <guid>https://supabase.com/blog/supabase-studio</guid>
  <title>Supabase Studio</title>
  <link>https://supabase.com/blog/supabase-studio</link>
  <description>The same Dashboard that you're using on our Platform is now available for local development and Self-Hosting.</description>
  <pubDate>Mon, 29 Nov 2021 03:03:30 +0000</pubDate>
</item>
<item>
  <guid>https://supabase.com/blog/community-day-lw3</guid>
  <title>Community Day</title>
  <link>https://supabase.com/blog/community-day-lw3</link>
  <description>Kicking off launch week by highlighting the communities around Supabase.</description>
  <pubDate>Sun, 28 Nov 2021 03:03:30 +0000</pubDate>
</item>
<item>
  <guid>https://supabase.com/blog/whats-new-in-postgres-14</guid>
  <title>New in PostgreSQL 14: What every developer should know</title>
  <link>https://supabase.com/blog/whats-new-in-postgres-14</link>
  <description>A quick look at some new features and functionality in PostgreSQL 14.</description>
  <pubDate>Sat, 27 Nov 2021 03:03:30 +0000</pubDate>
</item>
<item>
  <guid>https://supabase.com/blog/postgrest-9</guid>
  <title>PostgREST 9</title>
  <link>https://supabase.com/blog/postgrest-9</link>
  <description>New features and updates in PostgREST version 9.</description>
  <pubDate>Fri, 26 Nov 2021 03:03:30 +0000</pubDate>
</item>
<item>
  <guid>https://supabase.com/blog/supabase-launch-week-the-trilogy</guid>
  <title>Supabase Launch Week III: Holiday Special</title>
  <link>https://supabase.com/blog/supabase-launch-week-the-trilogy</link>
  <description>Tis the season to be shipping.</description>
  <pubDate>Thu, 25 Nov 2021 03:03:30 +0000</pubDate>
</item>
<item>
  <guid>https://supabase.com/blog/supabase-how-we-launch</guid>
  <title>How we launch at Supabase</title>
  <link>https://supabase.com/blog/supabase-how-we-launch</link>
  <description>The history and methodology of Supabase Launch Week.</description>
  <pubDate>Thu, 25 Nov 2021 03:03:30 +0000</pubDate>
</item>
<item>
  <guid>https://supabase.com/blog/supabase-beta-october-2021</guid>
  <title>Supabase Beta October 2021</title>
  <link>https://supabase.com/blog/supabase-beta-october-2021</link>
  <description>Three new Auth providers, multi-schema support, and we're gearing up for another Launch Week.</description>
  <pubDate>Sat, 06 Nov 2021 02:02:30 +0000</pubDate>
</item>
<item>
  <guid>https://supabase.com/blog/supabase-series-a</guid>
  <title>Supabase $30m Series A</title>
  <link>https://supabase.com/blog/supabase-series-a</link>
  <description>Supabase just raised $30M, bringing our total funding to $36M.</description>
  <pubDate>Wed, 27 Oct 2021 02:02:30 +0000</pubDate>
</item>
<item>
  <guid>https://supabase.com/blog/replenysh-time-to-value-in-less-than-24-hours</guid>
  <title>Replenysh uses Supabase to implement OTP in less than 24-hours</title>
  <link>https://supabase.com/blog/replenysh-time-to-value-in-less-than-24-hours</link>
  <description>Learn how Replenysh uses Supabase to power the circular economy, redefining how brands interact with their customers and products.</description>
  <pubDate>Mon, 18 Oct 2021 02:02:30 +0000</pubDate>
</item>
<item>
  <guid>https://supabase.com/blog/hacktoberfest-hackathon-winners-2021</guid>
  <title>Hacktoberfest Hackathon Winners 2021</title>
  <link>https://supabase.com/blog/hacktoberfest-hackathon-winners-2021</link>
  <description>Celebrating many amazing projects submitted to our Hacktoberfest Hackathon.</description>
  <pubDate>Wed, 13 Oct 2021 02:02:30 +0000</pubDate>
</item>
<item>
  <guid>https://supabase.com/blog/supabase-beta-sept-2021</guid>
  <title>Supabase Beta Sept 2021</title>
  <link>https://supabase.com/blog/supabase-beta-sept-2021</link>
  <description>Hackathon, Aborting request, UI updates, and now Hiring.</description>
  <pubDate>Sun, 03 Oct 2021 02:02:30 +0000</pubDate>
</item>
<item>
  <guid>https://supabase.com/blog/supabase-hacktoberfest-hackathon-2021</guid>
  <title>Supabase Hacktoberfest Hackathon 2021</title>
  <link>https://supabase.com/blog/supabase-hacktoberfest-hackathon-2021</link>
  <description>We're running another Supabase Hackathon during Hacktoberfest!</description>
  <pubDate>Mon, 27 Sep 2021 02:02:30 +0000</pubDate>
</item>
<item>
  <guid>https://supabase.com/blog/supabase-beta-august-2021</guid>
  <title>Supabase Beta August 2021</title>
  <link>https://supabase.com/blog/supabase-beta-august-2021</link>
  <description>Fundraising, Realtime Security, custom SMS templates, and deployments in South Korea.</description>
  <pubDate>Thu, 09 Sep 2021 02:02:30 +0000</pubDate>
</item>
<item>
  <guid>https://supabase.com/blog/supabase-beta-july-2021</guid>
  <title>Supabase Beta July 2021</title>
  <link>https://supabase.com/blog/supabase-beta-july-2021</link>
  <description>Discord Logins, Vercel Integration, Full text search, and OAuth guides.</description>
  <pubDate>Wed, 11 Aug 2021 02:02:30 +0000</pubDate>
</item>
<item>
  <guid>https://supabase.com/blog/hackathon-winners</guid>
  <title>Open Source Hackathon Winners</title>
  <link>https://supabase.com/blog/hackathon-winners</link>
  <description>Let the medal ceremony begin for the best projects submitted during the Supabase Hackathon.</description>
  <pubDate>Sun, 08 Aug 2021 02:02:30 +0000</pubDate>
</item>
<item>
  <guid>https://supabase.com/blog/supabase-swag-store</guid>
  <title>Supabase Swag Store</title>
  <link>https://supabase.com/blog/supabase-swag-store</link>
  <description>Today we are officially launching the Supabase Swag Store.</description>
  <pubDate>Thu, 29 Jul 2021 02:02:30 +0000</pubDate>
</item>
<item>
  <guid>https://supabase.com/blog/supabase-functions-updates</guid>
  <title>Updates for Supabase Functions</title>
  <link>https://supabase.com/blog/supabase-functions-updates</link>
  <description>The question on everyone's mind - are we launching Supabase Functions? Well, it's complicated.</description>
  <pubDate>Thu, 29 Jul 2021 02:02:30 +0000</pubDate>
</item>
<item>
  <guid>https://supabase.com/blog/1-the-supabase-hackathon</guid>
  <title>The Supabase Hackathon</title>
  <link>https://supabase.com/blog/1-the-supabase-hackathon</link>
  <description>A whole week of Hacking for Fun and Prizes.</description>
  <pubDate>Thu, 29 Jul 2021 02:02:30 +0000</pubDate>
</item>
<item>
  <guid>https://supabase.com/blog/supabase-reports-and-metrics</guid>
  <title>Supabase Reports and Metrics</title>
  <link>https://supabase.com/blog/supabase-reports-and-metrics</link>
  <description>We're exposing a full set of metrics in your projects, so that you can build better (and faster) products for your users.</description>
  <pubDate>Wed, 28 Jul 2021 02:02:30 +0000</pubDate>
</item>
<item>
  <guid>https://supabase.com/blog/supabase-auth-passwordless-sms-login</guid>
  <title>Supabase Auth v2: Phone Auth now available</title>
  <link>https://supabase.com/blog/supabase-auth-passwordless-sms-login</link>
  <description>Phone Auth is available today on all new and existing Supabase projects.</description>
  <pubDate>Tue, 27 Jul 2021 02:02:30 +0000</pubDate>
</item>
<item>
  <guid>https://supabase.com/blog/mobbin-supabase-200000-users</guid>
  <title>Mobbin uses Supabase to authenticate 200,000 users</title>
  <link>https://supabase.com/blog/mobbin-supabase-200000-users</link>
  <description>Learn how Mobbin migrated 200,000 users from Firebase for a better authentication experience.</description>
  <pubDate>Tue, 27 Jul 2021 02:02:30 +0000</pubDate>
</item>
<item>
  <guid>https://supabase.com/blog/storage-beta</guid>
  <title>Supabase Storage now in Beta</title>
  <link>https://supabase.com/blog/storage-beta</link>
  <description>Supabase Storage moves into Beta.</description>
  <pubDate>Mon, 26 Jul 2021 02:02:30 +0000</pubDate>
</item>
<item>
  <guid>https://supabase.com/blog/spot-flutter-with-postgres</guid>
  <title>Spot: a video sharing app built with Flutter</title>
  <link>https://supabase.com/blog/spot-flutter-with-postgres</link>
  <description>Spot is a geolocation-based video-sharing app with some social networking features.</description>
  <pubDate>Mon, 26 Jul 2021 02:02:30 +0000</pubDate>
</item>
<item>
  <guid>https://supabase.com/blog/supabase-postgres-13</guid>
  <title>Supabase is now on Postgres 13.3</title>
  <link>https://supabase.com/blog/supabase-postgres-13</link>
  <description>From today, new Supabase projects will be on a version of Supabase Postgres that runs on Postgres 13.3.</description>
  <pubDate>Sun, 25 Jul 2021 02:02:30 +0000</pubDate>
</item>
<item>
  <guid>https://supabase.com/blog/supabase-community-day</guid>
  <title>Supabase Community Day</title>
  <link>https://supabase.com/blog/supabase-community-day</link>
  <description>Community Day</description>
  <pubDate>Sun, 25 Jul 2021 02:02:30 +0000</pubDate>
</item>
<item>
  <guid>https://supabase.com/blog/epsilon3-self-hosting</guid>
  <title>Epsilon3 Self-Host Supabase To Revolutionize Space Operations </title>
  <link>https://supabase.com/blog/epsilon3-self-hosting</link>
  <description>Learn how the team at Epsilon3 use Supabase to help teams execute secure and reliable operations in an industry that project spend runs into the billions.</description>
  <pubDate>Sun, 25 Jul 2021 02:02:30 +0000</pubDate>
</item>
<item>
  <guid>https://supabase.com/blog/supabase-launch-week-sql</guid>
  <title>Supabase Launch Week II: The SQL</title>
  <link>https://supabase.com/blog/supabase-launch-week-sql</link>
  <description>Five days of Supabase. Again.</description>
  <pubDate>Wed, 21 Jul 2021 02:02:30 +0000</pubDate>
</item>
<item>
  <guid>https://supabase.com/blog/roles-postgres-hooks</guid>
  <title>Protecting reserved roles with PostgreSQL Hooks</title>
  <link>https://supabase.com/blog/roles-postgres-hooks</link>
  <description>Using Postgres Hooks to protect functionality in your Postgres database.</description>
  <pubDate>Thu, 01 Jul 2021 02:02:30 +0000</pubDate>
</item>
<item>
  <guid>https://supabase.com/blog/supabase-beta-june-2021</guid>
  <title>Supabase Beta June 2021</title>
  <link>https://supabase.com/blog/supabase-beta-june-2021</link>
  <description>Discord Logins, Vercel Integration, Full text search, and OAuth guides.</description>
  <pubDate>Tue, 01 Jun 2021 02:02:30 +0000</pubDate>
</item>
<item>
  <guid>https://supabase.com/blog/supabase-beta-may-2021</guid>
  <title>Supabase Beta May 2021</title>
  <link>https://supabase.com/blog/supabase-beta-may-2021</link>
  <description>Apple &amp; Twitter Logins, Supabase Grid, Go &amp; Swift Libraries.</description>
  <pubDate>Tue, 01 Jun 2021 02:02:30 +0000</pubDate>
</item>
<item>
  <guid>https://supabase.com/blog/supabase-beta-april-2021</guid>
  <title>Supabase Beta April 2021</title>
  <link>https://supabase.com/blog/supabase-beta-april-2021</link>
  <description>Supabase "gardening" - stability, security, and community support.</description>
  <pubDate>Tue, 04 May 2021 02:02:30 +0000</pubDate>
</item>
<item>
  <guid>https://supabase.com/blog/supabase-beta-march-2021</guid>
  <title>Supabase Beta March 2021</title>
  <link>https://supabase.com/blog/supabase-beta-march-2021</link>
  <description>Launch week, Storage, Supabase CLI, Connection Pooling, Supabase UI, and Pricing.</description>
  <pubDate>Mon, 05 Apr 2021 02:02:30 +0000</pubDate>
</item>
<item>
  <guid>https://supabase.com/blog/supabase-workflows</guid>
  <title>Workflows are coming to Supabase</title>
  <link>https://supabase.com/blog/supabase-workflows</link>
  <description>Functions are great, but you know what's better?</description>
  <pubDate>Thu, 01 Apr 2021 02:02:30 +0000</pubDate>
</item>
<item>
  <guid>https://supabase.com/blog/supabase-pgbouncer</guid>
  <title>PgBouncer is now available in Supabase</title>
  <link>https://supabase.com/blog/supabase-pgbouncer</link>
  <description>Better support for Serverless and Postgres.</description>
  <pubDate>Thu, 01 Apr 2021 02:02:30 +0000</pubDate>
</item>
<item>
  <guid>https://supabase.com/blog/supabase-dot-com</guid>
  <title>Supabase Dot Com</title>
  <link>https://supabase.com/blog/supabase-dot-com</link>
  <description>The Supabase Domain name is changing.</description>
  <pubDate>Thu, 01 Apr 2021 02:02:30 +0000</pubDate>
</item>
<item>
  <guid>https://supabase.com/blog/supabase-nft-marketplace</guid>
  <title>Supabase Launches NFT Marketplace</title>
  <link>https://supabase.com/blog/supabase-nft-marketplace</link>
  <description>A fully encrypted NFT platform to protect and transact your digital assets</description>
  <pubDate>Thu, 01 Apr 2021 02:02:30 +0000</pubDate>
</item>
<item>
  <guid>https://supabase.com/blog/supabase-cli</guid>
  <title>Supabase CLI</title>
  <link>https://supabase.com/blog/supabase-cli</link>
  <description>Local development, database migrations, and self-hosting.</description>
  <pubDate>Wed, 31 Mar 2021 02:02:30 +0000</pubDate>
</item>
<item>
  <guid>https://supabase.com/blog/supabase-storage</guid>
  <title>Storage is now available in Supabase</title>
  <link>https://supabase.com/blog/supabase-storage</link>
  <description>Launching Supabase Storage and how you can use it in your apps</description>
  <pubDate>Tue, 30 Mar 2021 02:02:30 +0000</pubDate>
</item>
<item>
  <guid>https://supabase.com/blog/pricing</guid>
  <title>Supabase Beta Pricing</title>
  <link>https://supabase.com/blog/pricing</link>
  <description>Supabase launches Beta pricing structure</description>
  <pubDate>Mon, 29 Mar 2021 02:02:30 +0000</pubDate>
</item>
<item>
  <guid>https://supabase.com/blog/launch-week</guid>
  <title>Launch week</title>
  <link>https://supabase.com/blog/launch-week</link>
  <description>Five days of Supabase.</description>
  <pubDate>Wed, 24 Mar 2021 02:02:30 +0000</pubDate>
</item>
<item>
  <guid>https://supabase.com/blog/angels-of-supabase</guid>
  <title>Angels of Supabase</title>
  <link>https://supabase.com/blog/angels-of-supabase</link>
  <description>Meet the investors of Supabase.</description>
  <pubDate>Wed, 24 Mar 2021 02:02:30 +0000</pubDate>
</item>
<item>
  <guid>https://supabase.com/blog/In-The-Loop</guid>
  <title>Developers stay up to date with intheloop.dev</title>
  <link>https://supabase.com/blog/In-The-Loop</link>
  <description>Learn why Kevin is building intheloop.dev with Supabase</description>
  <pubDate>Mon, 22 Mar 2021 02:02:30 +0000</pubDate>
</item>
<item>
  <guid>https://supabase.com/blog/using-supabase-replit</guid>
  <title>Using Supabase in Replit</title>
  <link>https://supabase.com/blog/using-supabase-replit</link>
  <description>Free hosted relational database from within your node.js repl</description>
  <pubDate>Thu, 11 Mar 2021 03:03:30 +0000</pubDate>
</item>
<item>
  <guid>https://supabase.com/blog/toad-a-link-shortener-with-simple-apis-for-low-coders</guid>
  <title>Toad, a link shortener with simple APIs for low-coders</title>
  <link>https://supabase.com/blog/toad-a-link-shortener-with-simple-apis-for-low-coders</link>
  <description>An easy-to-use link shortening tool with simple APIs</description>
  <pubDate>Mon, 08 Mar 2021 03:03:30 +0000</pubDate>
</item>
<item>
  <guid>https://supabase.com/blog/postgres-as-a-cron-server</guid>
  <title>Postgres as a CRON Server</title>
  <link>https://supabase.com/blog/postgres-as-a-cron-server</link>
  <description>Running repetitive tasks with your Postgres database.</description>
  <pubDate>Fri, 05 Mar 2021 03:03:30 +0000</pubDate>
</item>
<item>
  <guid>https://supabase.com/blog/supabase-beta-february-2021</guid>
  <title>Supabase Beta February 2021</title>
  <link>https://supabase.com/blog/supabase-beta-february-2021</link>
  <description>One year of building.</description>
  <pubDate>Tue, 02 Mar 2021 03:03:30 +0000</pubDate>
</item>
<item>
  <guid>https://supabase.com/blog/cracking-postgres-interview</guid>
  <title>Cracking PostgreSQL Interview Questions</title>
  <link>https://supabase.com/blog/cracking-postgres-interview</link>
  <description>Understand the top PostgreSQL Interview Questions</description>
  <pubDate>Sat, 27 Feb 2021 03:03:30 +0000</pubDate>
</item>
<item>
  <guid>https://supabase.com/blog/case-study-roboflow</guid>
  <title>Roboflow.com choose Supabase to power Paint.wtf leaderboard</title>
  <link>https://supabase.com/blog/case-study-roboflow</link>
  <description>Learn how Roboflow.com used Supabase to build their Paint.wtf leaderboard</description>
  <pubDate>Tue, 09 Feb 2021 03:03:30 +0000</pubDate>
</item>
<item>
  <guid>https://supabase.com/blog/supabase-beta-january-2021</guid>
  <title>Supabase Beta January 2021</title>
  <link>https://supabase.com/blog/supabase-beta-january-2021</link>
  <description>Eleven months of building.</description>
  <pubDate>Tue, 02 Feb 2021 03:03:30 +0000</pubDate>
</item>
<item>
  <guid>https://supabase.com/blog/supabase-beta-december-2020</guid>
  <title>Supabase Beta December 2020</title>
  <link>https://supabase.com/blog/supabase-beta-december-2020</link>
  <description>Ten months of building.</description>
  <pubDate>Sat, 02 Jan 2021 03:03:30 +0000</pubDate>
</item>
<item>
  <guid>https://supabase.com/blog/supabase-dashboard-performance</guid>
  <title>Making the Supabase Dashboard Supa-fast</title>
  <link>https://supabase.com/blog/supabase-dashboard-performance</link>
  <description>Improving the performance of the Supabase dashboard</description>
  <pubDate>Sun, 13 Dec 2020 03:03:30 +0000</pubDate>
</item>
<item>
  <guid>https://supabase.com/blog/supabase-striveschool</guid>
  <title>Supabase Partners With Strive School To Help Teach Open Source</title>
  <link>https://supabase.com/blog/supabase-striveschool</link>
  <description>Supabase Partners With Strive School To Help Teach Open Source To The Next Generation Of Developers</description>
  <pubDate>Wed, 02 Dec 2020 03:03:30 +0000</pubDate>
</item>
<item>
  <guid>https://supabase.com/blog/case-study-xendit</guid>
  <title>Xendit Built a Counter-Fraud Watchlist for the Fintech Industry</title>
  <link>https://supabase.com/blog/case-study-xendit</link>
  <description>See how Xendit use Supabase to build a full-text search engine.</description>
  <pubDate>Wed, 02 Dec 2020 03:03:30 +0000</pubDate>
</item>
<item>
  <guid>https://supabase.com/blog/case-study-tayfa</guid>
  <title>TAYFA Built a No-Code Website Builder in Seven Days</title>
  <link>https://supabase.com/blog/case-study-tayfa</link>
  <description>See how Tayfa went from idea to paying customer in less than 30 days.</description>
  <pubDate>Wed, 02 Dec 2020 03:03:30 +0000</pubDate>
</item>
<item>
  <guid>https://supabase.com/blog/case-study-monitoro</guid>
  <title>Monitoro Built a Web Crawler Handling Millions of API Requests</title>
  <link>https://supabase.com/blog/case-study-monitoro</link>
  <description>See how Monitoro built an automated scraping platform using Supabase.</description>
  <pubDate>Wed, 02 Dec 2020 03:03:30 +0000</pubDate>
</item>
<item>
  <guid>https://supabase.com/blog/supabase-alpha-november-2020</guid>
  <title>Supabase Alpha November 2020</title>
  <link>https://supabase.com/blog/supabase-alpha-november-2020</link>
  <description>Nine months of building.</description>
  <pubDate>Tue, 01 Dec 2020 03:03:30 +0000</pubDate>
</item>
<item>
  <guid>https://supabase.com/blog/postgresql-views</guid>
  <title>Postgres Views</title>
  <link>https://supabase.com/blog/postgresql-views</link>
  <description>Creating and using a view in PostgreSQL.</description>
  <pubDate>Wed, 18 Nov 2020 03:03:30 +0000</pubDate>
</item>
<item>
  <guid>https://supabase.com/blog/supabase-alpha-october-2020</guid>
  <title>Supabase Alpha October 2020</title>
  <link>https://supabase.com/blog/supabase-alpha-october-2020</link>
  <description>Eight months of building.</description>
  <pubDate>Mon, 02 Nov 2020 03:03:30 +0000</pubDate>
</item>
<item>
  <guid>https://supabase.com/blog/improved-dx</guid>
  <title>Supabase.js 1.0</title>
  <link>https://supabase.com/blog/improved-dx</link>
  <description>We're releasing a new version of our Supabase client with some awesome new improvements.</description>
  <pubDate>Fri, 30 Oct 2020 02:02:30 +0000</pubDate>
</item>
<item>
  <guid>https://supabase.com/blog/supabase-alpha-september-2020</guid>
  <title>Supabase Alpha September 2020</title>
  <link>https://supabase.com/blog/supabase-alpha-september-2020</link>
  <description>Seven months of building.</description>
  <pubDate>Sat, 03 Oct 2020 02:02:30 +0000</pubDate>
</item>
<item>
  <guid>https://supabase.com/blog/supabase-hacktoberfest-2020</guid>
  <title>Supabase Hacktoberfest 2020</title>
  <link>https://supabase.com/blog/supabase-hacktoberfest-2020</link>
  <description>Join us for a celebration of open source software and learn how to contribute to Supabase.</description>
  <pubDate>Fri, 11 Sep 2020 02:02:30 +0000</pubDate>
</item>
<item>
  <guid>https://supabase.com/blog/supabase-alpha-august-2020</guid>
  <title>Supabase Alpha August 2020</title>
  <link>https://supabase.com/blog/supabase-alpha-august-2020</link>
  <description>Six months of building</description>
  <pubDate>Thu, 03 Sep 2020 02:02:30 +0000</pubDate>
</item>
<item>
  <guid>https://supabase.com/blog/supabase-auth</guid>
  <title>Supabase Auth</title>
  <link>https://supabase.com/blog/supabase-auth</link>
  <description>Authenticate and authorize your users with Supabase Auth</description>
  <pubDate>Wed, 05 Aug 2020 02:02:30 +0000</pubDate>
</item>
<item>
  <guid>https://supabase.com/blog/supabase-alpha-july-2020</guid>
  <title>Supabase Alpha July 2020</title>
  <link>https://supabase.com/blog/supabase-alpha-july-2020</link>
  <description>Five months of building</description>
  <pubDate>Sun, 02 Aug 2020 02:02:30 +0000</pubDate>
</item>
<item>
  <guid>https://supabase.com/blog/continuous-postgresql-backup-walg</guid>
  <title>Continuous PostgreSQL Backups using WAL-G</title>
  <link>https://supabase.com/blog/continuous-postgresql-backup-walg</link>
  <description>Have you ever wanted to restore your database's state to a particular moment in time? This post explains how, using WAL-G.</description>
  <pubDate>Sun, 02 Aug 2020 02:02:30 +0000</pubDate>
</item>
<item>
  <guid>https://supabase.com/blog/alpha-launch-postmortem</guid>
  <title>Alpha Launch Postmortem</title>
  <link>https://supabase.com/blog/alpha-launch-postmortem</link>
  <description>Everything that went wrong with Supabase's launch</description>
  <pubDate>Fri, 10 Jul 2020 02:02:30 +0000</pubDate>
</item>
<item>
  <guid>https://supabase.com/blog/postgresql-templates</guid>
  <title>What are PostgreSQL Templates?</title>
  <link>https://supabase.com/blog/postgresql-templates</link>
  <description>What are PostgreSQL templates and what are they used for?</description>
  <pubDate>Thu, 09 Jul 2020 02:02:30 +0000</pubDate>
</item>
<item>
  <guid>https://supabase.com/blog/postgresql-physical-logical-backups</guid>
  <title>Physical vs Logical Backups in PostgreSQL</title>
  <link>https://supabase.com/blog/postgresql-physical-logical-backups</link>
  <description>What are physical and logical backups in Postgres?</description>
  <pubDate>Tue, 07 Jul 2020 02:02:30 +0000</pubDate>
</item>
<item>
  <guid>https://supabase.com/blog/supabase-alpha-june-2020</guid>
  <title>Supabase Alpha June 2020</title>
  <link>https://supabase.com/blog/supabase-alpha-june-2020</link>
  <description>Four months of building</description>
  <pubDate>Wed, 01 Jul 2020 02:02:30 +0000</pubDate>
</item>
<item>
  <guid>https://supabase.com/blog/supabase-steve-chavez</guid>
  <title>Steve Chavez has joined Supabase</title>
  <link>https://supabase.com/blog/supabase-steve-chavez</link>
  <description>Steve joins Supabase to help build Auth.</description>
  <pubDate>Mon, 15 Jun 2020 02:02:30 +0000</pubDate>
</item>
<item>
  <guid>https://supabase.com/blog/supabase-alpha-may-2020</guid>
  <title>Supabase Alpha May 2020</title>
  <link>https://supabase.com/blog/supabase-alpha-may-2020</link>
  <description>Three months of building</description>
  <pubDate>Mon, 01 Jun 2020 02:02:30 +0000</pubDate>
</item>
<item>
  <guid>https://supabase.com/blog/supabase-alpha-april-2020</guid>
  <title>Supabase Alpha April 2020</title>
  <link>https://supabase.com/blog/supabase-alpha-april-2020</link>
  <description>Two months of building</description>
  <pubDate>Mon, 01 Jun 2020 02:02:30 +0000</pubDate>
</item>

    </channel>
  </rss><|MERGE_RESOLUTION|>--- conflicted
+++ resolved
@@ -5,25 +5,28 @@
       <link>https://supabase.com</link>
       <description>Latest news from Supabase</description>
       <language>en</language>
-<<<<<<< HEAD
-      <lastBuildDate>Sun, 09 Apr 2023 02:02:30 +0000</lastBuildDate>
+      <lastBuildDate>Thu, 13 Apr 2023 02:02:30 +0000</lastBuildDate>
       <atom:link href="https://supabase.com/rss.xml" rel="self" type="application/rss+xml"/>
       <item>
   <guid>https://supabase.com/blog/supabase-studio-2.0</guid>
   <title>Supabase Studio 2.0: help when you need it most</title>
   <link>https://supabase.com/blog/supabase-studio-2.0</link>
   <description>undefined</description>
-  <pubDate>Sun, 09 Apr 2023 02:02:30 +0000</pubDate>
-=======
-      <lastBuildDate>Mon, 10 Apr 2023 22:10:00 +0000</lastBuildDate>
-      <atom:link href="https://supabase.com/rss.xml" rel="self" type="application/rss+xml"/>
-      <item>
-  <guid>https://supabase.com/blog/edge-runtime-self-hosted-deno</guid>
+  <pubDate>Thu, 13 Apr 2023 02:02:30 +0000</pubDate>
+</item>
+<item>
+  <guid>https://supabase.com/blog/storage-v3-resumable-uploads</guid>
+  <title>Supabase Storage v3: Resumable Uploads with support for 50GB files</title>
+  <link>https://supabase.com/blog/storage-v3-resumable-uploads</link>
+  <description>undefined</description>
+  <pubDate>Tue, 11 Apr 2023 02:02:30 +0000</pubDate>
+</item>
+<item>
+  <guid>https://supabase.com/blog/edge-runtime-self-hosted-deno-functions</guid>
   <title>Supabase Edge Runtime: Self-hosted Deno Functions</title>
-  <link>https://supabase.com/blog/edge-runtime-self-hosted-deno</link>
+  <link>https://supabase.com/blog/edge-runtime-self-hosted-deno-functions</link>
   <description>undefined</description>
-  <pubDate>Mon, 10 Apr 2023 22:10:00 +0000</pubDate>
->>>>>>> d8273e88
+  <pubDate>Mon, 10 Apr 2023 02:02:30 +0000</pubDate>
 </item>
 <item>
   <guid>https://supabase.com/blog/supabase-logs-self-hosted</guid>
