--- conflicted
+++ resolved
@@ -13,18 +13,8 @@
 
 import ScrollProgress from '~/components/ScrollProgress'
 
-<<<<<<< HEAD
-<<<<<<< Updated upstream
-import { useIsLoggedIn, useTheme } from 'common'
-=======
 import { useIsLoggedIn, useIsUserLoading } from 'common'
 import { useTheme } from 'next-themes'
->>>>>>> 260e6999
-import TextLink from '../TextLink'
-=======
-import { useIsLoggedIn, useIsUserLoading } from 'common'
-import { useTheme } from 'next-themes'
->>>>>>> Stashed changes
 import Image from 'next/image'
 import * as supabaseLogoWordmarkDark from 'common/assets/images/supabase-logo-wordmark--dark.png'
 import * as supabaseLogoWordmarkLight from 'common/assets/images/supabase-logo-wordmark--light.png'
