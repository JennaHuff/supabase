---
title: 'Supabase Series B'
description: Supabase raised $80M in May, bringing our total funding to $116M.
author: paul_copplestone
image: series-b/supabase-series-b.png
thumb: series-b/supabase-series-b.png
tags:
  - supabase
date: '2022-08-12'
toc_depth: 3
---

Supabase raised $80M in May, bringing our total funding to $116M. This comes one year after our Series A, and so we're revisiting the plans
we outlined in our [Series A blog post](https://supabase.com/blog/supabase-series-a) tk hold ourselves accountable for the promises we made.

## Where we've been

We shared a few metrics in our Series A post. Since then we've grown a lot.

### Database growth

At Series A we'd launched over 50,000 PostgreSQL databases (on our hosted platform).

![Series A databases](/images/blog/series-b/databases-2021.png)

As of today, we've launched over 150,000 PostgreSQL databases.

![Series B databases](/images/blog/series-b/databases-2022.png)

### Developer Signups

At Series A we had 40,000 developers.

![Series A developers](/images/blog/series-b/developers-2021.png)

Today we have more than 110,000 developers.

![Series B Developers](/images/blog/series-b/developers-2022.png)

### Community

We've seen a lot of growth in our community:

- Discord: 4000 → 8000
- Twitter: 18,000 → 37,000
- GitHub Stars: 19,000 → 36,000

[Supabase vs React](https://star-history.com/#supabase/supabase&facebook/react&Timeline) (GitHub stars)

![Supabase vs React](/images/blog/series-b/supabase_react_github.png)

It's early days but we're doing well for a database company.

## About the round

Our Series B is led by [Felicis](https://www.felicis.com/), an amazing team of people who support the long-term approach we're taking to build an open source business.

<Quote img="aydin.jpeg" caption="Aydin Senkut, Founder and Managing Partner of Felicis.">
  <p>
    We are super excited to be investing in Supabase and partner with the team on their next phase
    of growth.
  </p>
  <p>
    Supabase's team is made up of 15% former founders and 70% developers, and they deeply understand
    the pain points that developers overcome to rapidly develop products. Supabase truly enables
    developers to build their applications without repeating the same tedious tasks and manage their
    application's database, authentication, storage, and edge functions.
  </p>
</Quote>

Joining the round are Coatue (who led our Series A & Seed round), [Lightspeed](https://lsvp.com/), and [Square Peg Capital](https://www.squarepegcap.com/).

## Giving back

Supabase is a collaborative company. We aim to support existing open source tools before developing anything ourselves.
When we do develop ourselves, we try to include our community as maintainers in a variety of ways. We've been experimenting
with several models to support the open source ecosystem.

### Open collective

To date, we've [paid over $80,000](https://opencollective.com/supabase#category-BUDGET) to contributors and maintainers through our open collective.
This is for everything from maintaining our libraries to moderating our Discord.

We've had some amazing open source stories like [Isaiah](https://github.com/Isaiah-Hamilton), a 15-year old who started contributing after his school day.
Or [Olyno](https://github.com/Olyno), who created a Supabase Discord on their own initiative and is now an official moderator.
Or [Zernonia](https://github.com/zernonia/), who created [madewithsupabase.com](https://www.madewithsupabase.com/) which is now central to every Supabase Hackathon.

### PostgREST

[PostgREST](https://postgrest.org) is a automatically generate RESTful APIs from your Postgres schema, and it's one of the core pieces of the Supabase stack.
As well as being a gold sponsor, Supabase hired [Steve](https://github.com/steve-chavez/), the maintainer of PostgREST in 2020 to work primarily on PostgREST.
This model has been surprisingly successful and we hope that more companies will consider this approach for supporting open source projects.

### Elixir Type support

Elixir is a functional programming language that enables huge horizontal scalability. We use it at Supabase for our Realtime
engine and our logging infrastructure. Recently [announced by José](https://twitter.com/josevalim/status/1535008937640181760?s=20&t=BLqeO2YpdhYfCZxgsmlNug) at ElixirConf EU,
the Elixir team is investigating a type system. Supabase is sponsoring this research and development.

### Deno

[Functions](https://supabase.com/edge-functions) was one of the most demanded features of Supabase, and we explored a huge number of options before settling on Deno.
Deno checked all the boxes - most important for us was their approach to open source. Both Supabase and Netlify now support Deno Edge Functions,
and we hope that our backing will help convince others to adopt the Deno runtime too.

### Database encryption

A teaser for next week's [Launch Week](https://supabase.com/launch-week) - a few months ago we hired [Michel](https://github.com/michelp),
the maintainer of [pgsodium](https://github.com/michelp/pgsodium), to re-think what a modern database encryption system and
database secrets management would look like. Since then he has released two major versions of
pgsodium: [2.0](https://www.postgresql.org/about/news/pgsodium-200-modern-cryptography-for-postgresql-2389/)
and [3.0](https://github.com/michelp/pgsodium/releases/tag/v3.0.0) to
support [Transparent Column Encryption](https://github.com/michelp/pgsodium#transparent-column-encryption).

<iframe
  className="video-with-border w-full"
  width="640"
  height="385"
  src="https://www.youtube-nocookie.com/embed/4t_63HT3rZY"
  frameBorder="1"
  allow="accelerometer; autoplay; clipboard-write; encrypted-media; gyroscope; picture-in-picture"
  allowFullScreen
></iframe>

<small>
  <i>
    Founder Chat: Paul Copplestone and Ant Wilson discuss the several ways we give back to the
    community, and what Open Source means for Supabase.
  </i>
</small>

## Where we're going

In our Series A post, we outlined our plans for Supabase [in three phases](https://supabase.com/blog/supabase-series-a#building-supabase):

- Phase 1: [Start with scalability](https://supabase.com/blog/supabase-series-a#phase-1-start-with-scalability)
- Phase 2: [Postgres Tooling](https://supabase.com/blog/supabase-series-a#phase-2-postgres-tooling)
- Phase 3: [Cloud-native PostgreSQL](https://supabase.com/blog/supabase-series-a#phase-3-cloud-native-postgresql)

We're now moving into Phase 3, with the same goals that we outlined in 2021:

- **Branching:** <br />
  Developers should be able to "fork" a database at any point. This is particularly important for Jamstack developers who run deployments for every Git branch.
- **Scalable storage:** <br />
  Storage should grow and shrink without the user needing to provision more space themselves.
- **Distributed:** <br />
  An entire fleet of databases, distributed around the world, should feel like a single database (and even better if all nodes can accept read/write workloads).
- **Ephemeral compute:** <br />
  Developers don't want to be charged for a database which isn't doing anything. Likewise - if they are running huge computation then the database should scale up seamlessly, and scale down to zero when it's unused.
- **Snapshots and time-travel:** <br />
  Developers should be able to roll back to any point in time, or take a copy of their database with just a click of a button.

We have a lot of work ahead of us, but we're excited to announce one of the ways that we're supporting the community is through our investment into OrioleDB.

OrioleDB is a [PostgreSQL extension](https://github.com/OrioleDB/OrioleDB) which solves a lot
of [“wicked” problems](https://www.socallinuxexpo.org/sites/default/files/presentations/solving-postgres-wicked-problems.pdf) with Postgres.

While it _currently_ requires some modifications to the Postgres core (about 1000 lines), the goal is to upstream those changes so
that _anyone_ can build a Storage extension like OrioleDB. Giving developers low-level access to the underlying storage capabilities of
Postgres will unlock a slew of new capabilities in Postgres.
You can read more about OrioleDB's plans for Snapshots and Branching [in their wiki](https://github.com/OrioleDB/OrioleDB/wiki/Database-branching).

Supabase has invested $500K into OrioleDB to support their efforts, and we've hired a developer at Supabase to work full-time on OrioleDB, with more to come.
[Apply here](https://boards.greenhouse.io/supabase/jobs/4307456004) if you're interested in working on Postgres full time.

<div className="bg-gray-300 rounded-lg p-6 italic">
 Note: we are not running OrioleDB on the Supabase platform. Our promise to you is “no vendor-lockin”, and therefore we will never run a fork of Postgres.
 In the future, if all of the OrioleDB core changes are up-streamed, then we might offer it on the platform.

If you want to try out OrioleDB today, you can switch the Postgres docker image to OrioleDB in the [self-hosted setup](https://github.com/supabase/supabase/blob/ec6085b8f852a903f2f45e715add1377cf89d850/docker/docker-compose.yml#L159).

</div>

## Join us

Achieving the goals we've outlined above will be a long journey requiring collaboration from many companies besides Supabase.

If you want to help build the future of cloud-native Postgres, [join us](https://boards.greenhouse.io/supabase/jobs/4307456004) at Supabase.
If you're already working towards the same goals, reach out and let's do it together.

## By the way

Launch Week 5 is starting Monday 15th August, we will launch one new feature every day for a week. If you want to follow along check out [supabase.com/launch-week](https://supabase.com/launch-week).

- [Launch Week 5 Hackathon](https://supabase.com/blog/launch-week-5-hackathon)
<<<<<<< HEAD
- [DAy 1 - Supabase CLI v1 and Management API Beta](https://supabase.com/blog/supabase-cli-v1-and-admin-api-beta)
- [Youtube video - Supabase CLI v1 and Management API Beta](https://www.youtube.com/watch?v=OpPOaJI_Z28&feature=emb_title)
=======
- [Day 1 - Supabase CLI v1 and Admin API Beta](https://supabase.com/blog/supabase-cli-v1-and-admin-api-beta)
- [Youtube video - Supabase CLI v1 and Admin API Beta](https://www.youtube.com/watch?v=OpPOaJI_Z28&feature=emb_title)
>>>>>>> b78f1fb3
- [Day 2 - supabase-js v2 Release Candidate](https://supabase.com/blog/supabase-js-v2)
- [Youtube Video - supabase-js v2 Release Candidate](https://www.youtube.com/watch?v=iqZlPtl_b-I)
- [Day 3 - Supabase is SOC2 compliant](https://supabase.com/blog/supabase-soc2)
- [Youtube video - Security Day](https://www.youtube.com/watch?v=6bGQotxisoY)<|MERGE_RESOLUTION|>--- conflicted
+++ resolved
@@ -183,13 +183,8 @@
 Launch Week 5 is starting Monday 15th August, we will launch one new feature every day for a week. If you want to follow along check out [supabase.com/launch-week](https://supabase.com/launch-week).
 
 - [Launch Week 5 Hackathon](https://supabase.com/blog/launch-week-5-hackathon)
-<<<<<<< HEAD
-- [DAy 1 - Supabase CLI v1 and Management API Beta](https://supabase.com/blog/supabase-cli-v1-and-admin-api-beta)
+- [Day 1 - Supabase CLI v1 and Management API Beta](https://supabase.com/blog/supabase-cli-v1-and-admin-api-beta)
 - [Youtube video - Supabase CLI v1 and Management API Beta](https://www.youtube.com/watch?v=OpPOaJI_Z28&feature=emb_title)
-=======
-- [Day 1 - Supabase CLI v1 and Admin API Beta](https://supabase.com/blog/supabase-cli-v1-and-admin-api-beta)
-- [Youtube video - Supabase CLI v1 and Admin API Beta](https://www.youtube.com/watch?v=OpPOaJI_Z28&feature=emb_title)
->>>>>>> b78f1fb3
 - [Day 2 - supabase-js v2 Release Candidate](https://supabase.com/blog/supabase-js-v2)
 - [Youtube Video - supabase-js v2 Release Candidate](https://www.youtube.com/watch?v=iqZlPtl_b-I)
 - [Day 3 - Supabase is SOC2 compliant](https://supabase.com/blog/supabase-soc2)
