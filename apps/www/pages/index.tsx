--- conflicted
+++ resolved
@@ -1,10 +1,6 @@
 import dynamic from 'next/dynamic'
-<<<<<<< HEAD
 import { getSortedPosts, updateAnnouncements } from '~/lib/posts'
-=======
->>>>>>> 260e6999
 import PostTypes from '~/types/post'
-import { getSortedPosts } from '~/lib/posts'
 import content from '~/data/home/content'
 import Layout from '~/components/Layouts/Default'
 import Hero from '~/components/Hero/Hero'
@@ -38,12 +34,7 @@
 }
 
 export async function getStaticProps() {
-<<<<<<< HEAD
-  const customerStories = getSortedPosts('_customers', 3)
-  updateAnnouncements()
-=======
   const customerStories = getSortedPosts({ directory: '_customers', limit: 3 })
->>>>>>> 260e6999
 
   return {
     props: {
