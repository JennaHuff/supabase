import React from 'react'
import Content from '@theme-original/DocSidebar/Desktop/Content'
import { useLocation } from '@docusaurus/router'
import Link from '@docusaurus/Link'

const baseUrl = `new-docs`
const subNavRoutes = [
  // Add any routes which should have a subnav
<<<<<<< HEAD
  '/docs/reference/api',
  '/docs/reference/cli',
  '/docs/reference/auth-helpers',
  '/docs/reference/auth',
  '/docs/reference/storage',
  '/docs/reference/javascript',
  '/docs/reference/dart',
=======
  `/${baseUrl}/reference/api`,
  `/${baseUrl}/reference/cli`,
  `/${baseUrl}/reference/auth`,
  `/${baseUrl}/reference/storage`,
  `/${baseUrl}/reference/javascript`,
  `/${baseUrl}/reference/dart`,
>>>>>>> 0bcdaf18
]

const headerNames = {
  api: {
    name: 'API',
    icon: 'api-icon',
  },
  cli: {
    name: 'CLI',
    icon: 'cli-icon',
  },
  auth: {
    name: 'Auth',
    icon: 'javascript-icon',
  },
  storage: {
    name: 'Storage',
    icon: 'javascript-icon',
  },
  javascript: {
    name: 'supabase-js',
    icon: 'javascript-icon',
  },
  dart: {
    name: 'Dart',
    icon: 'dart-icon',
  },
  'auth-helpers': {
    name: 'Auth Helpers',
    // icon: 'javascript-icon',
  },
}

const requiresSubNav = (pathname, routes) => {
  // if (pathname.includes('reference/auth-helpers')) return false
  const found = routes.find((route) => pathname.indexOf(route) == 0)
  console.log('found sub nav', found)
  return found
}

const RefHeader = (props) => {
  const paths = Object.keys(headerNames)
  const split = props.pathname.split('/')[3]
  const found = paths.find((p) => {
    return split === p
  })
  // return <p>hello world</p>
  console.log('found path', found)
  return (
    <div className="custom--main-menu-header-container">
      {headerNames[found].icon && (
        <div className="custom--main-menu-header__icon">
          <img
            src={`/docs/img/icons/${headerNames[found].icon}.svg`}
            alt="supabase-logo"
          />
        </div>
      )}
      <h4 className="custom--main-menu-header">{headerNames[found].name}</h4>
    </div>
  )
}

export default function ContentWrapper(props) {
  const { pathname } = useLocation()

  return (
    <>
<<<<<<< HEAD
      <div className="theme-doc-sidebar-menu-custom-container">
        {pathname && requiresSubNav(pathname, subNavRoutes) && (
          <>
            <Link to="/docs/reference" className="custom--main-menu-button">
              <svg
                width="24"
                height="24"
                viewBox="0 0 24 24"
                fill="none"
                xmlns="http://www.w3.org/2000/svg"
              >
                <path
                  d="M20.3284 11.0001V13.0001L7.50011 13.0001L10.7426 16.2426L9.32842 17.6568L3.67157 12L9.32842 6.34314L10.7426 7.75735L7.49988 11.0001L20.3284 11.0001Z"
                  fill="currentColor"
                />
              </svg>
              <span>All Reference Docs</span>
            </Link>
            <RefHeader pathname={pathname} />
          </>
        )}
        <Content {...props} />
      </div>
=======
      {pathname && requiresSubNav(pathname, subNavRoutes) && (
        <Link to={`/${baseUrl}/reference`} id="custom--main-menu-button">
          <svg
            width="24"
            height="24"
            viewBox="0 0 24 24"
            fill="none"
            xmlns="http://www.w3.org/2000/svg"
          >
            <path
              d="M20.3284 11.0001V13.0001L7.50011 13.0001L10.7426 16.2426L9.32842 17.6568L3.67157 12L9.32842 6.34314L10.7426 7.75735L7.49988 11.0001L20.3284 11.0001Z"
              fill="currentColor"
            />
          </svg>
          <span>All Reference Docs</span>
        </Link>
      )}
      <Content {...props} />
>>>>>>> 0bcdaf18
    </>
  )
}<|MERGE_RESOLUTION|>--- conflicted
+++ resolved
@@ -6,22 +6,12 @@
 const baseUrl = `new-docs`
 const subNavRoutes = [
   // Add any routes which should have a subnav
-<<<<<<< HEAD
-  '/docs/reference/api',
-  '/docs/reference/cli',
-  '/docs/reference/auth-helpers',
-  '/docs/reference/auth',
-  '/docs/reference/storage',
-  '/docs/reference/javascript',
-  '/docs/reference/dart',
-=======
   `/${baseUrl}/reference/api`,
   `/${baseUrl}/reference/cli`,
   `/${baseUrl}/reference/auth`,
   `/${baseUrl}/reference/storage`,
   `/${baseUrl}/reference/javascript`,
   `/${baseUrl}/reference/dart`,
->>>>>>> 0bcdaf18
 ]
 
 const headerNames = {
@@ -58,7 +48,6 @@
 const requiresSubNav = (pathname, routes) => {
   // if (pathname.includes('reference/auth-helpers')) return false
   const found = routes.find((route) => pathname.indexOf(route) == 0)
-  console.log('found sub nav', found)
   return found
 }
 
@@ -68,8 +57,7 @@
   const found = paths.find((p) => {
     return split === p
   })
-  // return <p>hello world</p>
-  console.log('found path', found)
+
   return (
     <div className="custom--main-menu-header-container">
       {headerNames[found].icon && (
@@ -90,11 +78,10 @@
 
   return (
     <>
-<<<<<<< HEAD
       <div className="theme-doc-sidebar-menu-custom-container">
         {pathname && requiresSubNav(pathname, subNavRoutes) && (
           <>
-            <Link to="/docs/reference" className="custom--main-menu-button">
+            <Link to={`/${baseUrl}/reference`} id="custom--main-menu-button">
               <svg
                 width="24"
                 height="24"
@@ -114,26 +101,6 @@
         )}
         <Content {...props} />
       </div>
-=======
-      {pathname && requiresSubNav(pathname, subNavRoutes) && (
-        <Link to={`/${baseUrl}/reference`} id="custom--main-menu-button">
-          <svg
-            width="24"
-            height="24"
-            viewBox="0 0 24 24"
-            fill="none"
-            xmlns="http://www.w3.org/2000/svg"
-          >
-            <path
-              d="M20.3284 11.0001V13.0001L7.50011 13.0001L10.7426 16.2426L9.32842 17.6568L3.67157 12L9.32842 6.34314L10.7426 7.75735L7.49988 11.0001L20.3284 11.0001Z"
-              fill="currentColor"
-            />
-          </svg>
-          <span>All Reference Docs</span>
-        </Link>
-      )}
-      <Content {...props} />
->>>>>>> 0bcdaf18
     </>
   )
 }