--- conflicted
+++ resolved
@@ -116,7 +116,6 @@
               'duration-100',
             ].join(' ')}
           >
-<<<<<<< HEAD
             {props.meta.breadcrumb && (
               <p className="text-brand-900 tracking-wider mb-3">{props.meta.breadcrumb}</p>
             )}
@@ -150,19 +149,6 @@
                 </div>
               )}
             </article>
-=======
-            <div className="border-l">
-              {props.meta?.tocVideo && !!tocVideoPreview && (
-                <div className="relative mb-6 pl-5">
-                  <ExpandableVideo imgUrl={tocVideoPreview} videoId={props.meta.tocVideo} />
-                </div>
-              )}
-              <span className="block font-mono text-xs uppercase text-scale-1200 px-5 mb-6">
-                On this page
-              </span>
-              <GuidesTableOfContents list={tocList} />
-            </div>
->>>>>>> 924c122e
           </div>
           {!props.hideToc && hasTableOfContents && !props.meta?.hide_table_of_contents && (
             <div
