--- conflicted
+++ resolved
@@ -350,15 +350,14 @@
     url: '/guides/auth/social-login/auth-discord',
   },
   {
-<<<<<<< HEAD
     name: 'Figma',
     icon: '/docs/img/icons/figma-icon',
     url: '/guides/auth/social-login/auth-figma',
-=======
+  },
+  {
     name: 'Kakao',
     icon: '/docs/img/icons/kakao-icon',
     url: '/guides/auth/social-login/auth-kakao',
->>>>>>> 361e4238
   },
   {
     name: 'Keycloak',
