--- conflicted
+++ resolved
@@ -8,9 +8,6 @@
 
 const allFunctions = Object.values(clientLibsCommonSections.sections.functions)
 
-<<<<<<< HEAD
-const NavigationMenuRefList = ({ currentLevel, setLevel, id, lib, libSpec }) => {
-=======
 const NavigationMenuRefList = ({ currentLevel, setLevel, id, lib }) => {
   // Get only the functions with references in the current librarry
   // ie: if the lib === dart, only get the dart functions
@@ -20,33 +17,10 @@
     })
     .filter((item) => item)
 
->>>>>>> 2071a76c
   const introItems = Object.values(clientLibsCommonSections.sections.intro[lib].items)
   const router = useRouter()
 
   const menu = NavItems[id]
-  let functions = libSpec.functions
-
-  console.log(id, functions)
-  console.log(id, libSpec.info.id, libSpec.info.description)
-
-  functions = functions.map((func) => {
-    // console.log(currentLevel, 'func', func.title)
-    let data = {
-      ...func,
-    }
-    data = {
-      ...data,
-      ...Object.values(clientLibsCommonSections.sections.functions)
-        .map((fn: any) => fn.items)
-        .flat(2)
-        .filter((x) => {
-          return x.id === func.id
-        })[0],
-    }
-
-    return data
-  })
 
   const FunctionLink = ({
     title,
