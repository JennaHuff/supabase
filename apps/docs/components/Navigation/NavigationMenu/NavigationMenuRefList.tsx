import Link from 'next/link'
import { useRouter } from 'next/router'
import { IconChevronLeft } from 'ui'
import * as NavItems from './NavigationMenu.constants'
import * as Accordion from '@radix-ui/react-accordion'

import Image from 'next/image'
import clientLibsCommonSections from '~/../../spec/common-client-libs-sections.json'
import { useEffect, useState, memo } from 'react'
import useWindowLocation from '~/hooks/useWindowLocation'
import { useNavigationMenuContext } from './NavigationMenu.Context'
import { find } from 'lodash'
import { useMenuActiveRefId } from '~/hooks/useMenuState'

const allFunctions = Object.values(clientLibsCommonSections.sections.functions)

const FunctionLink = ({
  title,
  id,
  icon,
  product,
  library,
  slug,
}: {
  title: string
  name?: string
  id: string
  icon?: string
  product?: string
  library: string
  slug: string
}) => {
  const router = useRouter()
  // const { activeRefItem } = useNavigationMenuContext()
  const activeAccordianItem = useMenuActiveRefId()

  const active = activeAccordianItem === id
  return (
    <li key={id} className="function-link-item">
      <Link href={`/reference/${library}/${slug}`} passHref>
        <a
          className={[
            'cursor-pointer transition text-sm hover:text-brand-900 flex gap-3',
            active ? 'text-brand-900' : 'text-scale-1000',
          ].join(' ')}
        >
          {icon && <img className="w-3" src={`${router.basePath}${icon}`} />}
          {title}
        </a>
      </Link>
    </li>
  )
}

const SideMenuTitle = ({ title }: { title: string }) => {
  return (
    <span className="font-mono text-xs uppercase text-scale-1200 font-medium tracking-wider mb-3">
      {title}
    </span>
  )
}

const Divider = () => {
  return <div className="h-px w-full bg-blackA-300 dark:bg-whiteA-300 my-3"></div>
}

const NavigationMenuRefList = ({ currentLevel, setLevel, id, lib }) => {
  const router = useRouter()
  // const { activeRefItem } = useNavigationMenuContext()
  // const [activeAccordianItem, setActiveAccordianItem] = useState('')

  // const activeRefItem = useMenuActiveRefId()

  // Get only the functions with references in the current librarry
  // ie: if the lib === dart, only get the dart functions

  const allCurrentFunctions = allFunctions
    .map((fn: any) => {
      if (fn.items.flat().find((item) => item.libs.includes(lib))) return fn
    })
    .filter((item) => item)

  const introItems = Object.values(clientLibsCommonSections.sections.intro[lib].items)

  const menu = NavItems[id]

  const url = router.asPath

  const firstLevelRoute = url?.split('/')?.slice(0, 4)?.join('/')

  const path = useWindowLocation()

  useEffect(() => {
    console.log('path', path)
  }, [path])

  // console.log('firstLevelRoute', firstLevelRoute)

  // console.log('allFunctions', allFunctions)

  const databaseFunctions = find(allFunctions, { title: 'Database' }).items

  const filterIds = find(databaseFunctions, {
    id: 'using-filters',
  }).items.map((x) => x.id)

  const modifierIds = find(databaseFunctions, {
    id: 'using-modifiers',
  }).items.map((x) => x.id)

  // console.log(filterIds, modifierIds)

  // console.log(filterIds.includes(activeRefItem) ? 'test IS FILTER' : 'test NOT FIlTER')

  // useEffect(() => {
  //   console.log('activeAccordianItem in USEEFFECT', activeAccordianItem)

  //   if (filterIds.includes(activeRefItem) || activeRefItem === 'using-filters') {
  //     console.log('FILTERS')
  //     setActiveAccordianItem('using-filters')
  //   } else if (modifierIds.includes(activeRefItem) || activeRefItem === 'using-modifiers') {
  //     console.log('MODIFIERS')
  //     setActiveAccordianItem('using-modifiers')
  //   } else {
  //     setActiveAccordianItem('')
  //   }
  // }, [activeRefItem])

  // console.log('filterIds', filterIds)
  // console.log('modifierIds', modifierIds)

  return (
    <div
      className={[
        'transition-all ml-8 duration-150 ease-out',

        // enabled
        currentLevel === id && 'opacity-100 ml-0 delay-150',
        currentLevel === 'home' && 'ml-12',

        // disabled
        currentLevel !== 'home' && currentLevel !== id ? '-ml-8' : '',
        currentLevel !== id ? 'opacity-0 invisible absolute' : '',
      ].join(' ')}
    >
      <Accordion.Root collapsible key={id} type="single">
        <Accordion.Item value={'1'}>
          <Accordion.AccordionTrigger>
            <button>open</button>
          </Accordion.AccordionTrigger>

          <Accordion.Content className="transition data-open:animate-slide-down data-closed:animate-slide-up ml-2">
            <h1 className="text-4xl text-indigo-900">hello world</h1>
          </Accordion.Content>
        </Accordion.Item>
      </Accordion.Root>

      <div className={'w-full flex flex-col gap-0 sticky top-8'}>
        {/* {process.env.NEXT_PUBLIC_EXPERIMENTAL_REF !== 'true' && ( */}
        <Link href="/" passHref>
          <a
            className={[
              'flex items-center gap-1 text-xs group mb-3',
              'text-base transition-all duration-200 text-scale-1100 hover:text-brand-1200 hover:cursor-pointer ',
            ].join(' ')}
          >
            <div className="relative w-2">
              <div className="transition-all ease-out ml-0 group-hover:-ml-1">
                <IconChevronLeft size={10} strokeWidth={3} />
              </div>
            </div>
            <span>Back to Main Menu</span>
          </a>
        </Link>
        {/* )} */}
        {/* {process.env.NEXT_PUBLIC_EXPERIMENTAL_REF !== 'true' && ( */}
        <div className="flex items-center gap-3 my-3">
          <Image
            alt={id}
            width={24}
            height={24}
            src={`${router.basePath}` + menu.icon ?? `/img/icons/menu/${id}.svg`}
            className="rounded"
          />
          <h2
            className={['font-mono text-sm text-brand-1200 ', !menu.title && 'capitalize'].join(
              ' '
            )}
          >
            {menu.title}
          </h2>
        </div>
        {/* )} */}

        <ul className="function-link-list">
          {introItems.map((item) => (
            <FunctionLink {...item} library={menu.title} />
          ))}

          <Divider />

          {allCurrentFunctions.map((fn: any) => {
            const toplevelItems = fn.items.filter((item) => !item.parent)
            toplevelItems.map((item) => <li>{item.title}</li>)

            const RenderLink = (props) => {
              const activeAccordianItem = useMenuActiveRefId()
              let active = false

              console.log('render link id', props.id)

              const isFilter = filterIds.includes(activeAccordianItem)
              const isModifier = modifierIds.includes(activeAccordianItem)

              if (
                (isFilter && !isModifier && props.id === 'using-filters') ||
                activeAccordianItem === 'using-filters'
              ) {
                active = true
              } else if (
                (isModifier && !isFilter && props.id === 'using-modifiers') ||
                activeAccordianItem === 'using-modifiers'
              ) {
                active = true
              } else {
                active = false
              }

              return (
<<<<<<< HEAD
                <>
                  <Divider />
                  <SideMenuTitle title={fn.title} />
                  {fn.items.map((item) =>
                    item.libs.includes(lib) ? <FunctionLink {...item} library={menu.title} /> : ''
                  )}
                </>
=======
                <Accordion.Root
                  collapsible
                  key={props.id + 'accordian-root-for-func'}
                  type="single"
                  value={active ? props.id : ''}
                >
                  <Accordion.Item key={props.id + '-accordian-item'} value={props.id}>
                    <FunctionLink {...props} library={props.library} />
                    <Accordion.Content
                      key={props.id + '-sub-items-accordion-container'}
                      className="transition data-open:animate-slide-down data-closed:animate-slide-up ml-2"
                    >
                      {props.items &&
                        props.items
                          .filter((item) => item.libs.includes(lib))
                          .map((item) => {
                            return <FunctionLink {...item} library={menu.title} />
                          })}
                    </Accordion.Content>
                  </Accordion.Item>
                </Accordion.Root>
>>>>>>> 8e9b9cd4
              )
            }

            return (
              <>
                <Divider />
                <SideMenuTitle title={fn.title} />
                {fn.items
                  .filter((item) => item.libs.includes(lib))
                  .map((item) => (
                    <RenderLink {...item} library={menu.title} />
                  ))}
              </>
            )
          })}
        </ul>
        {menu.extras && (
          <>
            <Divider />{' '}
            <span className="font-mono text-xs uppercase text-scale-1200 font-medium tracking-wider mb-2">
              Resources
            </span>
          </>
        )}
        {menu.extras?.map((x) => {
          return (
            <div key={x.name}>
              <li>
                <Link href={`/${x.href}`} passHref>
                  <a className="cursor-pointer transition text-scale-1100 text-sm hover:text-brand-900 flex gap-3 my-1">
                    {x.icon && (
                      <Image
                        alt={x.icon}
                        width={20}
                        height={20}
                        src={`${router.basePath}${x.icon}`}
                      />
                    )}
                    {x.name}
                  </a>
                </Link>
              </li>
            </div>
          )
        })}
      </div>
    </div>
  )
}

export default memo(NavigationMenuRefList)<|MERGE_RESOLUTION|>--- conflicted
+++ resolved
@@ -227,15 +227,6 @@
               }
 
               return (
-<<<<<<< HEAD
-                <>
-                  <Divider />
-                  <SideMenuTitle title={fn.title} />
-                  {fn.items.map((item) =>
-                    item.libs.includes(lib) ? <FunctionLink {...item} library={menu.title} /> : ''
-                  )}
-                </>
-=======
                 <Accordion.Root
                   collapsible
                   key={props.id + 'accordian-root-for-func'}
@@ -257,7 +248,6 @@
                     </Accordion.Content>
                   </Accordion.Item>
                 </Accordion.Root>
->>>>>>> 8e9b9cd4
               )
             }
 
