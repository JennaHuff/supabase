--- conflicted
+++ resolved
@@ -9,11 +9,7 @@
 services:
   studio:
     container_name: supabase-studio
-<<<<<<< HEAD
-    image: supabase/studio:0.23.01
-=======
     image: supabase/studio:20230216-e731b77
->>>>>>> 73e3c294
     restart: unless-stopped
     healthcheck:
       test: [ "CMD", "node", "-e", "require('http').get('http://localhost:3000/api/profile', (r) => {if (r.statusCode !== 200) throw new Error(r.statusCode)})" ]
@@ -54,11 +50,7 @@
 
   auth:
     container_name: supabase-auth
-<<<<<<< HEAD
-    image: supabase/gotrue:v2.40.3
-=======
     image: supabase/gotrue:v2.47.0
->>>>>>> 73e3c294
     depends_on:
       db: # Disable this if you are using an external Postgres database
         condition: service_healthy
